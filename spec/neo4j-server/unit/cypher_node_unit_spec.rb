require 'spec_helper'

module Neo4j::Server
  describe CypherNode do

    let(:session) do
      allow_any_instance_of(CypherSession).to receive(:initialize_resource)
      CypherSession.new('http://an.url', connection)
    end

    let(:connection) do
      double('connection')
    end

<<<<<<< HEAD
    let(:match_string) { 'MATCH (n) WHERE ID(n) = 42' }
=======
    let(:match_string) { "MATCH (n) WHERE ID(n) = {neo_id}" }
>>>>>>> e9988248

    describe 'instance methods' do

      describe 'props' do
        let(:cypher_body) do
          JSON.parse <<-HERE
        {
          "columns" : [ "a" ],
          "data" : [ [ {
            "outgoing_relationships" : "http://localhost:7474/db/data/node/43/relationships/out",
            "labels" : "http://localhost:7474/db/data/node/43/labels",
            "data" : {
              "name" : "andreas"
            },
            "all_typed_relationships" : "http://localhost:7474/db/data/node/43/relationships/all/{-list|&|types}",
            "traverse" : "http://localhost:7474/db/data/node/43/traverse/{returnType}",
            "self" : "http://localhost:7474/db/data/node/43",
            "property" : "http://localhost:7474/db/data/node/43/properties/{key}",
            "outgoing_typed_relationships" : "http://localhost:7474/db/data/node/43/relationships/out/{-list|&|types}",
            "properties" : "http://localhost:7474/db/data/node/43/properties",
            "incoming_relationships" : "http://localhost:7474/db/data/node/43/relationships/in",
            "extensions" : {
            },
            "create_relationship" : "http://localhost:7474/db/data/node/43/relationships",
            "paged_traverse" : "http://localhost:7474/db/data/node/43/paged/traverse/{returnType}{?pageSize,leaseTime}",
            "all_relationships" : "http://localhost:7474/db/data/node/43/relationships/all",
            "incoming_typed_relationships" : "http://localhost:7474/db/data/node/43/relationships/in/{-list|&|types}"
          } ] ]
        }
          HERE
        end

        let(:cypher_response) do
          double('cypher response', error?: false, first_data: cypher_body['data'][0][0])
        end

        it 'returns all properties' do
          node = CypherNode.new(session, 42)
<<<<<<< HEAD
          expect(session).to receive(:_query_entity_data).with("#{match_string} RETURN n").and_return('data' => {'name' => 'andreas'})
          expect(node.props).to eq(name: 'andreas')
=======
          expect(session).to receive(:_query_entity_data).with("#{match_string} RETURN n", nil, neo_id: 42).and_return({'data'=> {'name'=>'andreas'}})
          expect(node.props).to eq({name: 'andreas'})
>>>>>>> e9988248
        end
      end

      describe 'exist?' do
<<<<<<< HEAD
        it 'generates correct cypher' do
          cypher_response = double('cypher response', error?: false)
          expect(session).to receive(:_query).with("#{match_string} RETURN ID(n)").and_return(cypher_response)
=======
        it "generates correct cypher" do
          cypher_response = double("cypher response", error?: false)
          expect(session).to receive(:_query).with("#{match_string} RETURN ID(n)", neo_id: 42).and_return(cypher_response)
>>>>>>> e9988248
          node = CypherNode.new(session, 42)
          node.init_resource_data('data', 'http://bla/42')
          expect(cypher_response).to receive(:data).and_return([])
          # when
          node.exist?
        end

        it 'returns true if response contains node data' do
          node = CypherNode.new(session, 42)
          node.init_resource_data('data', 'http://bla/42')
          response = double('response', error?: false)
          expect(session).to receive(:_query).and_return(response)
          expect(response).to receive(:data).and_return([:foo])

          expect(node.exist?).to be true
        end
      end

      describe '[]=' do
        it 'generates correct cypher' do
          node = CypherNode.new(session, 42)
<<<<<<< HEAD
          response = double('cypher response', error?: false)
          expect(session).to receive(:_query).with("#{match_string} SET n.`name` = { value }",  value: 'andreas').and_return(response)
=======
          response = double("cypher response", error?: false)
          expect(session).to receive(:_query).with("#{match_string} SET n.`name` = { value }", { value: 'andreas', neo_id: node.neo_id }).and_return(response)
>>>>>>> e9988248
          node['name'] = 'andreas'
        end

        it 'removed property if setting it to a nil value' do
          node = CypherNode.new(session, 42)
<<<<<<< HEAD
          response = double('cypher response', error?: false)
          expect(session).to receive(:_query).with("#{match_string} REMOVE n.`name`", nil).and_return(response)
=======
          response = double("cypher response", error?: false)
          expect(session).to receive(:_query).with("#{match_string} REMOVE n.`name`", neo_id: 42).and_return(response)
>>>>>>> e9988248
          node['name'] = nil
        end
      end

      describe '[]' do
        it 'generates correct cypher' do
          node = CypherNode.new(session, 42)
<<<<<<< HEAD
          response = double('cypher response', first_data: 'andreas', error?: false)
          expect(session).to receive(:_query).with("#{match_string} RETURN n.`name`", nil).and_return(response)
=======
          response = double('cypher response',first_data: 'andreas', error?: false)
          expect(session).to receive(:_query).with("#{match_string} RETURN n.`name`", neo_id: 42).and_return(response)
>>>>>>> e9988248
          expect(node['name']).to eq('andreas')
        end
      end

    end
  end
end<|MERGE_RESOLUTION|>--- conflicted
+++ resolved
@@ -12,11 +12,7 @@
       double('connection')
     end
 
-<<<<<<< HEAD
-    let(:match_string) { 'MATCH (n) WHERE ID(n) = 42' }
-=======
-    let(:match_string) { "MATCH (n) WHERE ID(n) = {neo_id}" }
->>>>>>> e9988248
+    let(:match_string) { 'MATCH (n) WHERE ID(n) = {neo_id}' }
 
     describe 'instance methods' do
 
@@ -55,26 +51,15 @@
 
         it 'returns all properties' do
           node = CypherNode.new(session, 42)
-<<<<<<< HEAD
-          expect(session).to receive(:_query_entity_data).with("#{match_string} RETURN n").and_return('data' => {'name' => 'andreas'})
+          expect(session).to receive(:_query_entity_data).with("#{match_string} RETURN n", nil, neo_id: 42).and_return('data' => {'name' => 'andreas'})
           expect(node.props).to eq(name: 'andreas')
-=======
-          expect(session).to receive(:_query_entity_data).with("#{match_string} RETURN n", nil, neo_id: 42).and_return({'data'=> {'name'=>'andreas'}})
-          expect(node.props).to eq({name: 'andreas'})
->>>>>>> e9988248
         end
       end
 
       describe 'exist?' do
-<<<<<<< HEAD
         it 'generates correct cypher' do
           cypher_response = double('cypher response', error?: false)
-          expect(session).to receive(:_query).with("#{match_string} RETURN ID(n)").and_return(cypher_response)
-=======
-        it "generates correct cypher" do
-          cypher_response = double("cypher response", error?: false)
           expect(session).to receive(:_query).with("#{match_string} RETURN ID(n)", neo_id: 42).and_return(cypher_response)
->>>>>>> e9988248
           node = CypherNode.new(session, 42)
           node.init_resource_data('data', 'http://bla/42')
           expect(cypher_response).to receive(:data).and_return([])
@@ -96,25 +81,15 @@
       describe '[]=' do
         it 'generates correct cypher' do
           node = CypherNode.new(session, 42)
-<<<<<<< HEAD
           response = double('cypher response', error?: false)
-          expect(session).to receive(:_query).with("#{match_string} SET n.`name` = { value }",  value: 'andreas').and_return(response)
-=======
-          response = double("cypher response", error?: false)
-          expect(session).to receive(:_query).with("#{match_string} SET n.`name` = { value }", { value: 'andreas', neo_id: node.neo_id }).and_return(response)
->>>>>>> e9988248
+          expect(session).to receive(:_query).with("#{match_string} SET n.`name` = { value }",  value: 'andreas', neo_id: node.neo_id).and_return(response)
           node['name'] = 'andreas'
         end
 
         it 'removed property if setting it to a nil value' do
           node = CypherNode.new(session, 42)
-<<<<<<< HEAD
           response = double('cypher response', error?: false)
-          expect(session).to receive(:_query).with("#{match_string} REMOVE n.`name`", nil).and_return(response)
-=======
-          response = double("cypher response", error?: false)
           expect(session).to receive(:_query).with("#{match_string} REMOVE n.`name`", neo_id: 42).and_return(response)
->>>>>>> e9988248
           node['name'] = nil
         end
       end
@@ -122,13 +97,8 @@
       describe '[]' do
         it 'generates correct cypher' do
           node = CypherNode.new(session, 42)
-<<<<<<< HEAD
           response = double('cypher response', first_data: 'andreas', error?: false)
-          expect(session).to receive(:_query).with("#{match_string} RETURN n.`name`", nil).and_return(response)
-=======
-          response = double('cypher response',first_data: 'andreas', error?: false)
           expect(session).to receive(:_query).with("#{match_string} RETURN n.`name`", neo_id: 42).and_return(response)
->>>>>>> e9988248
           expect(node['name']).to eq('andreas')
         end
       end
