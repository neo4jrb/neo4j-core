<<<<<<< HEAD
shared_examples "Neo4j::Relationship" do
=======
RSpec.shared_examples "Neo4j::Relationship" do
>>>>>>> f61b2dea

  let(:node_a) { Neo4j::Node.create(name: 'a') }
  let(:node_b) { Neo4j::Node.create(name: 'b') }
  let(:node_c) { Neo4j::Node.create(name: 'c') }

  describe 'classmethod: load' do
    it "returns the relationship" do
      rel = node_a.create_rel(:best_friend, node_b)
      id = rel.neo_id
      Neo4j::Relationship.load(id).should == rel
    end

    it 'returns nil if not found' do
      Neo4j::Relationship.load(4299991).should be_nil
    end
  end

  describe 'classmethod: create' do
    it 'creates a relationship' do
      a = Neo4j::Node.create
      b = Neo4j::Node.create
      r = Neo4j::Relationship.create(:knows, a, b)
      r.should_not be_nil
      a.rel(dir: :outgoing, type: :knows).should eq(r)
      b.rel(dir: :incoming, type: :knows).should eq(r)
    end

    it 'can create and set properties' do
      a = Neo4j::Node.create
      b = Neo4j::Node.create
      r = Neo4j::Relationship.create(:knows, a, b, {name: 'a', age: 42})
      a.rel(dir: :outgoing, type: :knows)[:name].should eq('a')
      b.rel(dir: :incoming, type: :knows)[:age].should eq(42)

    end
  end

  describe 'rel_type' do
    it 'returns the type' do
      a = Neo4j::Node.create
      b = Neo4j::Node.create
      rel = a.create_rel(:knows, b)
      expect(rel.rel_type).to be(:knows)
    end
  end

  describe 'exist?' do
    it 'is true if it exists' do
      rel = node_a.create_rel(:best_friend, node_b)
      rel.exist?.should be true
    end
  end

  describe '[] and []=' do
    let(:rel_a) { node_a.create_rel(:best_friend, node_b) }

    it 'can set a relation' do
      rel_a[:since] = 2000
      rel_a[:since].should == 2000
    end

    it 'can delete a relationship' do
      rel_a[:since] = 'hej'
      rel_a[:since] = nil
      rel_a[:since].should be_nil
    end
  end

  describe 'end_node' do
    let(:rel_a) { node_a.create_rel(:best_friend, node_b) }

    it 'returns the end_node' do
      rel_a.end_node.should == node_b
    end

  end

  describe 'other_node' do
    let(:rel_a) { node_a.create_rel(:best_friend, node_b) }

    it 'returns the other node' do
      rel_a.other_node(node_a).should == node_b
      rel_a.other_node(node_b).should == node_a
    end

  end

  describe 'start_node' do
    let(:rel_a) { node_a.create_rel(:best_friend, node_b) }

    it 'returns the end_node' do
      rel_a.start_node.should == node_a
    end

  end

  describe 'del' do
    let(:rel_a) { node_a.create_rel(:best_friend, node_b) }

    it 'does not exist after del' do
      rel_a.exist?.should be true
      rel_a.del
      rel_a.exist?.should be false
    end
  end

  describe 'update_props' do
    let(:n1) { Neo4j::Node.create }
    let(:n2) { Neo4j::Node.create }

    it 'keeps old properties' do
      a = n1.create_rel(:knows, n2, {old: 'a'})
      a.update_props({})
      a[:old].should == 'a'

      a.update_props({new: 'b', name: 'foo'})
      a[:old].should == 'a'
      a[:new].should == 'b'
      a[:name].should == 'foo'
    end

    it 'replace old properties' do
      a = n1.create_rel(:knows, n2, old: 'a')
      a.update_props({old: 'b'})
      a[:old].should == 'b'
    end

    it 'replace escape properties' do
      a = n1.create_rel(:knows, n2)
      a.update_props(old: "\"'")
      a[:old].should == "\"'"
    end

    it 'allows strange property names' do
      a = n1.create_rel(:knows, n2)
      a.update_props({"1" => 2, " ha " => "ho"})
      a.props.should == {:"1"=>2, :" ha "=>"ho"}
    end

  end

end<|MERGE_RESOLUTION|>--- conflicted
+++ resolved
@@ -1,8 +1,4 @@
-<<<<<<< HEAD
-shared_examples "Neo4j::Relationship" do
-=======
 RSpec.shared_examples "Neo4j::Relationship" do
->>>>>>> f61b2dea
 
   let(:node_a) { Neo4j::Node.create(name: 'a') }
   let(:node_b) { Neo4j::Node.create(name: 'b') }
