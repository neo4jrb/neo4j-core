<<<<<<< HEAD
shared_examples "Neo4j::Label" do
=======
RSpec.shared_examples "Neo4j::Label" do
>>>>>>> f61b2dea

  before(:all) do
    r = Random.new
    @label1 = ("R1 " + r.rand(0..1000000).to_s).to_sym
    @label2 = ("R2 " + r.rand(0..1000000).to_s).to_sym
    @random_label = ("R3 " + r.rand(0..1000000).to_s).to_sym
    @red1 = Neo4j::Node.create({}, @label1)
    @red2 = Neo4j::Node.create({}, @label1)
    @green = Neo4j::Node.create({}, @label2)
  end

  describe 'Neo4j::Node' do
    describe 'add_labels' do
      it 'can add labels' do
        node = Neo4j::Node.create
        node.add_label(:new_label)
        node.labels.should include(:new_label)
      end

      it 'escapes label names' do
        node = Neo4j::Node.create
        node.add_label(":bla")
        node.labels.should include(:':bla')
      end

      it 'can set several labels in one go' do
        node = Neo4j::Node.create
        node.add_label(:one, :two, :three)
        node.labels.should include(:one, :two, :three)
      end
    end


    describe 'set_label' do
      it 'replace old labels with new ones' do
        node = Neo4j::Node.create({}, :one, :two)
        node.set_label(:three)
        node.labels.should == [:three]
      end

      it 'can allows setting several labels in one go' do
        node = Neo4j::Node.create({}, :one, :two)
        node.set_label(:two, :three, :four)
        node.labels.should =~ [:two, :three, :four]
      end

      it 'can remove all labels' do
        node = Neo4j::Node.create({}, :one, :two)
        node.set_label
        node.labels.should == []
      end

      it "does not change lables if there is no change" do
        node = Neo4j::Node.create({}, :one, :two)
        node.set_label(:one, :two)
        node.labels.should =~ [:one, :two]
      end

      it "can set labels without removing any labels" do
        node = Neo4j::Node.create()
        node.set_label(:one, :two)
        node.labels.should =~ [:one, :two]
      end
    end

    describe 'remove_label' do
      it 'delete given label' do
        node = Neo4j::Node.create({}, :one, :two)
        node.remove_label(:two)
        node.labels.should == [:one]
      end

      it 'can delete all labels' do
        node = Neo4j::Node.create({}, :one, :two)
        node.remove_label(:two, :one)
        node.labels.should == []
      end
    end
  end

  describe "class methods" do
    describe 'create' do
      it "creates a label with a name" do
        red = Neo4j::Label.create(@label1)
        red.name.should == @label1
      end
    end


    describe 'find_all_nodes' do
      it 'returns all nodes with that label' do
        result = Neo4j::Label.find_all_nodes(@label1)
        result.count.should == 2
        result.should include(@red1, @red2)
      end
    end

    describe 'find_nodes' do

      before(:all) do
        stuff = Neo4j::Label.create(@random_label)
        stuff.drop_index(:colour) # just in case
        stuff.create_index(:colour)
        @red = Neo4j::Node.create({colour: 'red', name: 'r'}, @random_label)
        @green = Neo4j::Node.create({colour: 'green', name: 'g'}, @random_label)
      end

      it 'finds nodes using an index' do
        result = Neo4j::Label.find_nodes(@random_label, :colour, 'red')
        result.count.should == 1
        result.should include(@red)
      end


      it "does not find it if it does not exist" do
        result = Neo4j::Label.find_nodes(@random_label, :colour, 'black')
        result.count.should == 0
      end

      it "does not find it if it does not exist using an unknown label" do
        result = Neo4j::Label.find_nodes(:unknown_label99, :colour, 'red')
        result.count.should == 0
      end

      it "finds it even if there is no index on it" do
        result = Neo4j::Label.find_nodes(@random_label, :name, 'r')
        result.should include(@red)
        result.count.should == 1
      end
    end

  end

  describe 'instance methods' do
    describe 'create_index' do
      it "creates an index on given properties" do
        people = Neo4j::Label.create(:people1)
        people.drop_index(:name, :things)
        people.create_index(:name)
        people.create_index(:things)
        people.indexes[:property_keys].count.should == 2
      end
    end

    describe 'indexes' do
      it "returns which properties is indexed" do
        people = Neo4j::Label.create(:people2)
        people.drop_index(:name1, :name2)
        people.create_index(:name1)
        people.create_index(:name2)
        people.indexes[:property_keys].should =~ [[:name1], [:name2]]
      end
    end

    describe 'drop_index' do
      it "drops a index" do
        people = Neo4j::Label.create(:people)
        people.drop_index(:name, :foo)
        people.create_index(:name)
        people.create_index(:foo)
        people.drop_index(:foo)
        people.indexes[:property_keys].should == [[:name]]
        people.drop_index(:name)
      end
    end
  end
end
<|MERGE_RESOLUTION|>--- conflicted
+++ resolved
@@ -1,8 +1,4 @@
-<<<<<<< HEAD
-shared_examples "Neo4j::Label" do
-=======
 RSpec.shared_examples "Neo4j::Label" do
->>>>>>> f61b2dea
 
   before(:all) do
     r = Random.new
