--- conflicted
+++ resolved
@@ -3,18 +3,13 @@
 RSpec.shared_examples 'Neo4j::Core::CypherSession::Adaptor' do
   before(:all) { setup_query_subscription }
 
-<<<<<<< HEAD
   let(:session_double) { double('session', adaptor: adaptor) }
   # TODO: Test cypher errors
 
-=======
   before { subject.connect }
 
-  # TODO: Test cypher errors
-
   after { subject.end_transaction if subject.transaction_started? }
 
->>>>>>> 23d6dd50
   describe '#query' do
     it 'Can make a query' do
       subject.query('MERGE path=(n)-[rel:r]->(o) RETURN n, rel, o, path LIMIT 1')
@@ -68,32 +63,20 @@
 
     it 'logs one query per query_set in transaction' do
       expect_queries(1) do
-<<<<<<< HEAD
         tx = adaptor.transaction(session_double)
         create_object_by_id(1, tx)
         tx.close
-=======
-        subject.start_transaction
-        subject.query('MATCH (n) RETURN n LIMIT 1')
-        subject.end_transaction
->>>>>>> 23d6dd50
       end
       expect(get_object_by_id(1, adaptor)).to be_a(Neo4j::Core::Node)
 
       expect_queries(1) do
-<<<<<<< HEAD
         adaptor.transaction(session_double) do |tx|
           create_object_by_id(2, tx)
-=======
-        subject.transaction do
-          subject.query('MATCH (n) RETURN n LIMIT 1')
->>>>>>> 23d6dd50
         end
       end
       expect(get_object_by_id(2, adaptor)).to be_a(Neo4j::Core::Node)
     end
 
-<<<<<<< HEAD
     it 'allows for rollback' do
       expect_queries(1) do
         tx = adaptor.transaction(session_double)
@@ -161,20 +144,14 @@
         end.to raise_error 'Failing transaction with error'
       end
       expect(get_object_by_id(9, adaptor)).to be_nil
-=======
-    it 'does not allow transactions in the wrong order' do
-      expect { subject.end_transaction }.to raise_error(RuntimeError, /Cannot close transaction without starting one/)
->>>>>>> 23d6dd50
-    end
+    end
+    # it 'does not allow transactions in the wrong order' do
+    #   expect { subject.end_transaction }.to raise_error(RuntimeError, /Cannot close transaction without starting one/)
   end
 
   describe 'results' do
     it 'handles array results' do
-<<<<<<< HEAD
       result = adaptor.query(session_double, "CREATE (a {b: 'c'}) RETURN [a]")
-=======
-      result = subject.query("CREATE (a {b: 'c'}) RETURN [a]")
->>>>>>> 23d6dd50
 
       expect(result.hashes).to be_a(Array)
       expect(result.hashes.size).to be(1)
@@ -184,11 +161,7 @@
     end
 
     it 'symbolizes keys for Neo4j objects' do
-<<<<<<< HEAD
       result = adaptor.query(session_double, 'RETURN {a: 1} AS obj')
-=======
-      result = subject.query('RETURN {a: 1} AS obj')
->>>>>>> 23d6dd50
 
       expect(result.hashes).to eq([{obj: {a: 1}}])
 
@@ -221,7 +194,7 @@
 
       # Normally I don't think you wouldn't wrap nodes/relationships/paths
       # with the same class.  It's just expedient to do so in this spec
-<<<<<<< HEAD
+
       describe 'wrapping' do
         let(:query) do
           "MERGE path=(n:Foo {a: 1})-[r:foo {b: 2}]->(b:Foo)
@@ -292,24 +265,6 @@
             it { should eq(c: 3) }
           end
         end
-=======
-      it 'Returns wrapped objects from results' do
-        result = subject.query('CREATE path=(n {a: 1})-[r:foo {b: 2}]->(b) RETURN n,r,path')
-
-        result_entity = result.hashes[0][:n]
-        expect(result_entity).to be_a(WrapperClass)
-        expect(result_entity.wrapped_object).to be_a(Neo4j::Core::Node)
-        expect(result_entity.wrapped_object.properties).to eq(a: 1)
-
-        result_entity = result.hashes[0][:r]
-        expect(result_entity).to be_a(WrapperClass)
-        expect(result_entity.wrapped_object).to be_a(Neo4j::Core::Relationship)
-        expect(result_entity.wrapped_object.properties).to eq(b: 2)
-
-        result_entity = result.hashes[0][:path]
-        expect(result_entity).to be_a(WrapperClass)
-        expect(result_entity.wrapped_object).to be_a(Neo4j::Core::Path)
->>>>>>> 23d6dd50
       end
     end
   end
@@ -317,29 +272,17 @@
   # describe 'schema inspection methods' do
   #   describe 'indexes' do
   #     let(:label) { "Foo#{SecureRandom.hex[0,10]}" }
-<<<<<<< HEAD
   #     subject { adaptor.indexes(session??, label) }
-=======
-  #     subject { subject.indexes_for_label(label) }
->>>>>>> 23d6dd50
 
   #     it { should eq([]) }
 
   #     context 'index has been created' do
-<<<<<<< HEAD
   #       before { adaptor.query(session_double, "CREATE INDEX ON :#{label}(bar)") }
-=======
-  #       before { subject.query("CREATE INDEX ON :#{label}(bar)") }
->>>>>>> 23d6dd50
 
   #       it { should eq([:bar]) }
 
   #       context 'index has been dropped' do
-<<<<<<< HEAD
   #         before { adaptor.query(session_double, "DROP INDEX ON :#{label}(bar)") }
-=======
-  #         before { subject.query("DROP INDEX ON :#{label}(bar)") }
->>>>>>> 23d6dd50
 
   #         it { should eq([]) }
   #       end
@@ -353,20 +296,12 @@
   #     it { should eq([]) }
 
   #     context 'constraint has been created' do
-<<<<<<< HEAD
   #       before { adaptor.query(session_double, "CREATE CONSTRAINT ON (n:#{label}) ASSERT n.bar IS UNIQUE") }
-=======
-  #       before { subject.query("CREATE CONSTRAINT ON (n:#{label}) ASSERT n.bar IS UNIQUE") }
->>>>>>> 23d6dd50
 
   #       it { should eq([:bar]) }
 
   #       context 'constraint has been dropped' do
-<<<<<<< HEAD
   #         before { adaptor.query(session_double, "DROP CONSTRAINT ON (n:#{label}) ASSERT n.bar IS UNIQUE") }
-=======
-  #         before { subject.query("DROP CONSTRAINT ON (n:#{label}) ASSERT n.bar IS UNIQUE") }
->>>>>>> 23d6dd50
 
   #         it { should eq([]) }
   #       end
