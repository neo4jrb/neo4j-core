--- conflicted
+++ resolved
@@ -3,7 +3,6 @@
 This file should follow the standards specified on [http://keepachangelog.com/]
 This project adheres to [Semantic Versioning](http://semver.org/).
 
-<<<<<<< HEAD
 ## [7.0.0.rc.2] - 2016-10-06
 
 ### Fixed
@@ -65,13 +64,11 @@
 - Removed httparty dependency which is no longer used (thanks isaacsanders / see #257)
 - If using a threaded server, a new session must be created for each thread (see [upgrade guide](TODO!!!!))
 
-=======
 ## [6.1.6] - 10-14-2016
 
 ### Fixed
 
 - Fixed `net-http-persistent` error `wrong number of arguments (given 2, expected 0) (ArgumentError)` by requiring `~> 2.9.4` (3.0 introduced a breaking change) (Thanks to tildedash on Slack and @swiftly112)
->>>>>>> 0da87589
 
 ## [6.1.5] - 05-12-2016
 
