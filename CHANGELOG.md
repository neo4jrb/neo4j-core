--- conflicted
+++ resolved
@@ -3,7 +3,6 @@
 This file should follow the standards specified on [http://keepachangelog.com/]
 This project adheres to [Semantic Versioning](http://semver.org/).
 
-<<<<<<< HEAD
 ## [7.0.0.alpha.4] - 2016-08-05
 
 ### Fixed
@@ -39,13 +38,12 @@
 - Removed httparty dependency which is no longer used (thanks isaacsanders / see #257)
 - If using a threaded server, a new session must be created for each thread (see [upgrade guide](TODO!!!!))
 
-=======
+
 ## [6.1.5] - 05-12-2016
 
 ### Added
 
 - `call` method for `Query` API for `CALL` clause introduced in Neo4j 3.0 (see #268)
->>>>>>> 6f3c0a73
 
 ## [6.1.4] - 05-12-2016
 
