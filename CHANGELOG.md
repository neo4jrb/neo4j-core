# Change Log
All notable changes to this project will be documented in this file.
This file should follow the standards specified on [http://keepachangelog.com/]
This project adheres to [Semantic Versioning](http://semver.org/).

## [6.0.0.alpha.2] - 2015-10-17

<<<<<<< HEAD
### Changed

- Depends on `neo4j-rake_tasks` ~> 0.3.0.

## [6.0.0.alpha.1] - 2015-10-12

### Changed
- Removed `Neo4j::Session#on_session_available`, replaced with `Neo4j::Session#on_next_session_available`. The new method will empty its queue as it is played.
- Refactored `Neo4j::Label#create_index` and `Neo4j::Label#create_constraint` to have compatible signatures. As part of the refactoring of `Neo4j::Label#creator_index`, the method no longer accepts multiple properties. The method will need to be called once for each, when needed.

### Added
- New session, adaptors, and rewritten Node, Relationship, and Path classes. They are not yet in use but are part of ongoing refactoring and rebuilding.

## [5.1.8] - 2015-10-23

### Fixed
- Issue with transactions in 2.3.0 (see https://github.com/neo4jrb/neo4j/issues/1004)
=======
## [5.1.9] - 2015-10-23

### Fixed

- Improved logic around auto-closing transactions in 2.3.0

## [5.1.8] - 2015-10-23 (Yanked)

### Fixed

- Support for Neo4j 2.3.0, particularly a bug related to closing transactions
>>>>>>> 18ebd4d0

## [5.1.7] - 2015-10-14

### Added
- Update `neo4j-rake_tasks` to add `shell` task

## [5.1.6] - 2015-09-29

### Fixed
- Fix identification of objects returned from Neo4j which look like nodes or relationships

## [5.1.5] - 2015-09-27

### Changed
- Update `neo4j-rake_tasks` version (which now adds the `console` task)

## [5.1.4] - 2015-09-24

### Changed
- Update `neo4j-rake_tasks` version (which now uses `rubyzip` gem instead of `zip` gem)

## [5.1.3] - 2015-09-09

### Added
- `Query#optional_match_nodes` method

## [5.1.2] - 2015-08-30

### Fixed
- Using parethesis in `where` method call shouldn't make double parens and should allow for question mark params to work correctly

## [5.1.0.rc.4] - 2015-08-16

### Added
- Query#where_not method to make certain `WHERE NOT()` statements easier

## [5.1.0.rc.2-3] - 2015-08-14

### Fixed
- Bugs from code that was supposed to be on a branch

## [5.1.0.rc.1] - 2015-08-14

### Added
- Support pretty cypher queries via `Query#print_cypher` and `Query#to_cypher` with `pretty: true`

## [5.0.9] - 2015-08-06

### Fixed
- nil passed to limit results in no LIMIT clause

## [5.0.8] - 2015-08-06

### Fixed
- Parameterize regular expressions passed into `where` clauses

## [5.0.7] - 2015-08-03

### Fixed
- `require 'uri'` in `CypherSession` for environments where it isn't already `require`d (Issue #221)

## [5.0.6] - 2015-07-19

### Added
- Added `Query#match_nodes` method to easily match variables to nodes/neo_ids

## [5.0.5] - 2015-07-14

### Fixed
- Refactoring of instrumentation done in 5.0.2 caused errors in embedded mode

## [5.0.4] - 2015-07-14

### Changed
- Added default arguments to `neo4j:install` rake task

## [5.0.3] - 2015-07-01

### Fixed
- Crash in query logging when params were not given.

## [5.0.2] - 2015-07-01

### Added
- Support Ruby ranges for querying by changing to Cypher RANGE

### Fixed
- Not all queries were being logged.  Moved instrumentation to a lower level

## [5.0.1] - 2015-06-23

### Fixed

- Collections returned from Cypher within transactions were being misinterpreted. (https://github.com/neo4jrb/neo4j-core/pull/213)

## [5.0.0] - 2015-06-18

### Fixed
- Maps returned from Cypher were being treated as node/rel objects in Server mode, Arrays in Embedded. (See https://github.com/neo4jrb/neo4j-core/issues/211)

## [5.0.0.rc.4] - 2015-06-05

### Changed
- Allow properties_map Hash in HA configuration


## [5.0.0.rc.3] - 2015-05-22

### Fixed
- Error when creating a relationship property as a array value of size one, value is set to first item in array instead (see https://github.com/neo4jrb/neo4j/issues/814)

## [5.0.0.rc.2] - 2015-05-20

### Changed
- Set Ruby version requirement back to 1.9.3 because of problems with JRuby

## [5.0.0.rc.1] - 2015-05-20

### Changed
- Ruby 2.0.0 now required (>= 2.2.1 is recommended)
- Rake tasks `neo4j:(install|start|stop|restart|info|reset_yes_i_am_sure)` now output log messages / errors
- In `Query` chains, a `with` followed immediately by a `limit` and/or an `order` will have the `limit`/`order` clauses applied to it as you would expect
- Major refactoring using `rubocop` and speed improvements
- Queries are retried on failure to deal with `RWLock` errors

### Fixed
- Bug when starting/stopping embedded sessions repeatedly (like for tests) fixed

### Added
- `Query#count` method now available
- `Query#clause?` method now available to determine if a `Query` object has a particular clause defined
- Arrays can now be passed as labels in a `Query` chain (e.g. `.match(n: [:Person, "Animal"])` generates: MATCH (n:`Person`:`Animal`) )
- The `Query#set` and `Query#remove` methods now support setting labels (either via `Symbol`s or `Array`s)

(There are probably other changes too!)

**Changes above this point should conform to [http://keepachangelog.com/]**

## [v4.1.0]
* A lot of work working with rubocop to clean up code
* Many instances of using strings were changed to use symbols
* Certain query responses are now automatically retried
* `Neo4j::Core::Query` changes
* WHERE clauses from `Query` chains are now surrounded by parentheses to avoid problems
* WHERE clauses now support Arrays and `nil` values for labels
* WHERE clauses with strings now support a second argument for parameters.  Examples:
  * `where("foo = {bar}", bar: value)`)
  * `where("foo = ?", value)`)
* REMOVE clauses now quote labels and support arrays to specify all labels
and properties for one variable
* RETURN clauses now turn `:neo_id` into `ID(var)`
* New method `#clause?` lets you determine if a `Query` object had a
clause called upon it in the past
* New method `#count` lets you query a count of a variable


## [v4.0.0]
This release focuses mostly on performance and security.
* Fixed a few n+1 queries, force the use of params in more common locations.
* The CypherTransaction class was heavily refactored to improve the number of database connections required per transaction. This may be considered a breaking API change. Using `Neo4j::Transaction.new` or `Neo4j::Transaction.run` as instructed in all docs and examples protects the user from this, so there should be no changes required to old code in most cases.
* New Rake task: `neo4j:start_no_wait` -- thanks, @telzul!
* Massive refactoring and general cleanup by Brian.

## [3.1.1]
* Force more basic, common queries to use params. Early benchmarks suggest big performance improvements.
* Auth improvements. You can now use a valid Neo4j token with any username to authenticate.

## [3.1.0]
* Swapped out `START n=node...` for `MATCH (n) WHERE ID(n)...` for compatibility with Neo4j 2.2.
* Added a new class, CypherAuthentication, to support Neo4j 2.2's new authentication endpoint.
* Modified the `neo4j:install` rake task to disable authentication in Neo4j 2.2.
* New rake tasks that do exactly what you expect: `neo4j:enable_auth`, `neo4j:disable_auth`, `neo4j:change_password`. All 2.2 only, of course.
* Travis-CI will run against its MRI specs against Neo4j 2.2 with Ruby 2.1.5.
* Use params for all `create` actions to improve performance and security.
* More tweaks to the string escaping process.
* Mild refactoring for DRY and performance.

## [3.0.8]
* Small bugfix. Releasing so neo4jrb/neo4j doesn't need to pull from master in its new release.

## [3.0.7]
* Move improved escaping of Cypher params

## [3.0.6]
* When using Neo4j >= 2.1.5, use the metadata keys in Cypher responses to find labels when loading nodes
* Adds `version` method to Embedded and Server sessions
* Improved escaping of Cypher params

## [3.0.5]
* Bug fix: automatic parsing of basic auth params in URL (Thanks, Miha Rekar!)
* Adds find_in_batches method, see github wiki for documentation: https://github.com/neo4jrb/neo4j-core/wiki

## [3.0.4]
* Bug fixes to sanitize params and remove blank clauses

## [3.0.3]
* Adds a user agent string to connections to identify the driver with the server

## [3.0.2]
* Improved detection of transaction responses to prevent conflicts with property names

## [3.0.1]
* Improved handling of cypher responses, particularly within transactions

## [3.0.0]
No changes from rc 5

== 3.0.0.rc.5
* Misc fixes
* Changes to support neo4j gem
* Using faraday gem with net-http-persistent instead of httparty

== 3.0.0.rc.4
* Remove dependency on oj gem pending further tests.

== 3.0.0.rc.3
* Minor gemspec fix

== 3.0.0.rc.2
* Bugfix in gemspec related to oj and JRuby

== 3.0.0.rc.1
* Use JSON oj implementation for better performance on neo4j server
* Some performance improvements on regexps
* Better support for cypher collect to return array
* Security: prevent cypher injection
* Support to install via rake different neo4j server environments
* Support for query logger
* Distinct support for query dsl

== 3.0.0.alpha.19
* Better support for (nested) transaction #94
* Upgrade to Rspec 3 (#93 @ausmarton)
* Performance improvements for Neo4j Server, cache props (#86, #90, #91, chris, brian)

== 3.0.0.alpha.18
* Fix handling of arrays in embedded mode (#89)
* Performance improvements #86

== 3.0.0.alpha.17
* Complete rewrite of the query api (Brian Underwood#85)
* Better performance for Embedded Db - single ExecutionEngine instance in embedded DB (#83 chris)
* Added better error handling when trying to install Neo4j which does not exist via Rake
* Added better error handling when user forgot to create a session

== 3.0.0.alpha.16
* Impl rel_type for Neo4j::Relationship

== 3.0.0.alpha.15
* Prepared for RSpec 3.x
* Bumped neo4j-community to 2.1.1

== 3.0.0.alpha.14
* Improved and moved Neo4j::Label.query to Neo4j::Session.query (thanks Brian Underwood, Mark Bao)
* Implemented inspect method for some neo4j-server classes to make PRY/IRB happy.

== 3.0.0.alpha.13
* Fixing the neo4j:install rake task for systems without wget and Windows (#64, @ausmarton)
* Support for adding labels on existing nodes closes (#63)
* Session#query returns a hash for all values in a row (#61, @fiddur)

== 3.0.0.alpha.12
* Fixing find_nodes to not quote numeric values (#48)

== 3.0.0.alpha.11
* Added Basic Auth (HTTParty config) configuration on session (#58)
* Drop nil value on create (#56)

== 3.0.0.alpha.10
* Fix of data url in cypher session (#55)
* add escape sequence sanitization to cypher translator (#53)
* Handle update_props with nil value (#46)

== 3.0.0.alpha.9
* Support for RegExp search (#45)

== 3.0.0.alpha.8
* Support for Schema Constraints (#44)
* Fix for Rake Neo4j task (#43)

== 3.0.0.alpha.7
* Support for named sessions (#40, alex)
* Added method #update_props for Relationship and Node
* Added Neo4j::Relationship.create method

== 3.0.0.alpha.6
* Fixes for wrapper method on nodes needed by the neo4j 3.0 gem

== 3.0.0.alpha.5
* Better support for wrapping nodes, see Neo4j::Node::Wrapper

== 3.0.0.alpha.4
* Fix for cypher query, the wrapper hook method must be called to make neo4j gem happy

== 3.0.0.alpha.3
* Fix for cypher query where the column values was wrong

== 3.0.0.alpha.2
* Support for Neo4j 2.0.0 and the neo4j-community jar, removed includedd JAR files
* Simple Event support, notifying listener when database is started/usable
* Fix requirement for standalone neo4j-core Gem (#34, Kevin Hall)

== 3.0.0.alpha.1
* First test

== 2.3.0 / 2013-06-18
* Use 1.9 Neo4j Jars, (#29, Jannis)
* added ability to pass in params to Neo4j._query method (#28, kmussel)

== 2.2.4 / 2013-05-19
* Fix for from.rels(...).to_other(to), #27
* Add support for Relationship#nodes accessor #25, David Butler
* Fix for NoMethodError on exception message for the []= property method, #24, Aish Aishfenton
* Made Neo4j.start threadsafe #23, David Butler
* Better logging for Java Exception #22, David Butler
* Fixed RSpec problems and make it compatible with future RSpec 3

== 2.2.3 / 2012-12-28
* Raise an exception if get_or_create is called inside a transaction
* fix for JRuby 1.8 mode, #20

== 2.2.2 / 2012-12-27
* Use Neo4j 1.8.1 and avoid JRuby Warnings #19

== 2.2.1 / 2012-12-17
* Fix for create nodes and relationship using Cypher #17
* Fix for JRuby 1.7.1 - don't impl eql and == #18

== 2.2.0 / 2012-10-02
* Use 1.0.0 of neo4j-cypher
* Fix of Neo4j::Config issue using boolean values, andreasronge/neo4j#218
* The []= operator checks that the value is a valid Neo4j value #16

== 2.2.0.rc1 / 2012-09-21
* Deleted, refactored, improved and moved cypher stuff to neo4j-cypher gem
* Add neo4j statistics, #15

== 2.1.0 / 2012-08-14

* Fix for cypher query with node(*) throw error. #13
* Add methods for Neo4j HA: ha_enabled? ha_master? #12
* Upgrade to 1.8.M06 - breaking changes, some traversals methods use path objects

== 2.0.1 / 2012-06-07

* Remove hard coded Gem dependencies to neo4j-advanced and neo4j-enterprise, #11
* Make it possible to specify protected keys for Neo4j::Node.update, #8, #9
* Added missing method for start and end_node, #7

== 2.0.0 / 2012-06-05<|MERGE_RESOLUTION|>--- conflicted
+++ resolved
@@ -3,9 +3,20 @@
 This file should follow the standards specified on [http://keepachangelog.com/]
 This project adheres to [Semantic Versioning](http://semver.org/).
 
+## [6.0.0.alpha.4] - 2015-10-23
+
+### Fixed
+
+- Merges changes from 5.1.9
+
+## [6.0.0.alpha.3] - 2015-10-23 (Yanked)
+
+### Fixed
+
+- Merges changes from 5.1.8
+
 ## [6.0.0.alpha.2] - 2015-10-17
 
-<<<<<<< HEAD
 ### Changed
 
 - Depends on `neo4j-rake_tasks` ~> 0.3.0.
@@ -19,23 +30,16 @@
 ### Added
 - New session, adaptors, and rewritten Node, Relationship, and Path classes. They are not yet in use but are part of ongoing refactoring and rebuilding.
 
-## [5.1.8] - 2015-10-23
+## [5.1.9] - 2015-10-23
+
+### Fixed
+
+- Improved logic around auto-closing transactions in 2.3.0
+
+## [5.1.8] - 2015-10-23 (Yanked)
 
 ### Fixed
 - Issue with transactions in 2.3.0 (see https://github.com/neo4jrb/neo4j/issues/1004)
-=======
-## [5.1.9] - 2015-10-23
-
-### Fixed
-
-- Improved logic around auto-closing transactions in 2.3.0
-
-## [5.1.8] - 2015-10-23 (Yanked)
-
-### Fixed
-
-- Support for Neo4j 2.3.0, particularly a bug related to closing transactions
->>>>>>> 18ebd4d0
 
 ## [5.1.7] - 2015-10-14
 
