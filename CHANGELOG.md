# Change Log
All notable changes to this project will be documented in this file.
This file should follow the standards specified on [http://keepachangelog.com/]
This project adheres to [Semantic Versioning](http://semver.org/).

## [Unreleased][unreleased]

<<<<<<< HEAD
### Added
- `Query#optional_match_nodes` method

=======
## [5.1.3] - 2015-09-09

### Added
- `Query#optional_match_nodes` method

## [5.1.2] - 2015-08-30

### Fixed
- Using parethesis in `where` method call shouldn't make double parens and should allow for question mark params to work correctly

>>>>>>> d230aa3b
## [5.1.0.rc.4] - 2015-08-16

### Added
- Query#where_not method to make certain `WHERE NOT()` statements easier

## [5.1.0.rc.2-3] - 2015-08-14

### Fixed
- Bugs from code that was supposed to be on a branch

## [5.1.0.rc.1] - 2015-08-14

### Added
- Support pretty cypher queries via `Query#print_cypher` and `Query#to_cypher` with `pretty: true`

## [5.0.9] - 2015-08-06

### Fixed
- nil passed to limit results in no LIMIT clause

## [5.0.8] - 2015-08-06

### Fixed
- Parameterize regular expressions passed into `where` clauses

## [5.0.7] - 2015-08-03

### Fixed
- `require 'uri'` in `CypherSession` for environments where it isn't already `require`d (Issue #221)

## [5.0.6] - 2015-07-19

### Added
- Added `Query#match_nodes` method to easily match variables to nodes/neo_ids

## [5.0.5] - 2015-07-14

### Fixed
- Refactoring of instrumentation done in 5.0.2 caused errors in embedded mode

## [5.0.4] - 2015-07-14

### Changed
- Added default arguments to `neo4j:install` rake task

## [5.0.3] - 2015-07-01

### Fixed
- Crash in query logging when params were not given.

## [5.0.2] - 2015-07-01

### Added
- Support Ruby ranges for querying by changing to Cypher RANGE

### Fixed
- Not all queries were being logged.  Moved instrumentation to a lower level

## [5.0.1] - 2015-06-23

### Fixed

- Collections returned from Cypher within transactions were being misinterpreted. (https://github.com/neo4jrb/neo4j-core/pull/213)

## [5.0.0] - 2015-06-18

### Fixed
- Maps returned from Cypher were being treated as node/rel objects in Server mode, Arrays in Embedded. (See https://github.com/neo4jrb/neo4j-core/issues/211)

## [5.0.0.rc.4] - 2015-06-05

### Changed
- Allow properties_map Hash in HA configuration


## [5.0.0.rc.3] - 2015-05-22

### Fixed
- Error when creating a relationship property as a array value of size one, value is set to first item in array instead (see https://github.com/neo4jrb/neo4j/issues/814)

## [5.0.0.rc.2] - 2015-05-20

### Changed
- Set Ruby version requirement back to 1.9.3 because of problems with JRuby

## [5.0.0.rc.1] - 2015-05-20

### Changed
- Ruby 2.0.0 now required (>= 2.2.1 is recommended)
- Rake tasks `neo4j:(install|start|stop|restart|info|reset_yes_i_am_sure)` now output log messages / errors
- In `Query` chains, a `with` followed immediately by a `limit` and/or an `order` will have the `limit`/`order` clauses applied to it as you would expect
- Major refactoring using `rubocop` and speed improvements
- Queries are retried on failure to deal with `RWLock` errors

### Fixed
- Bug when starting/stopping embedded sessions repeatedly (like for tests) fixed

### Added
- `Query#count` method now available
- `Query#clause?` method now available to determine if a `Query` object has a particular clause defined
- Arrays can now be passed as labels in a `Query` chain (e.g. `.match(n: [:Person, "Animal"])` generates: MATCH (n:`Person`:`Animal`) )
- The `Query#set` and `Query#remove` methods now support setting labels (either via `Symbol`s or `Array`s)

(There are probably other changes too!)

**Changes above this point should conform to [http://keepachangelog.com/]**

## [v4.1.0]
* A lot of work working with rubocop to clean up code
* Many instances of using strings were changed to use symbols
* Certain query responses are now automatically retried
* `Neo4j::Core::Query` changes
* WHERE clauses from `Query` chains are now surrounded by parentheses to avoid problems
* WHERE clauses now support Arrays and `nil` values for labels
* WHERE clauses with strings now support a second argument for parameters.  Examples:
  * `where("foo = {bar}", bar: value)`)
  * `where("foo = ?", value)`)
* REMOVE clauses now quote labels and support arrays to specify all labels
and properties for one variable
* RETURN clauses now turn `:neo_id` into `ID(var)`
* New method `#clause?` lets you determine if a `Query` object had a
clause called upon it in the past
* New method `#count` lets you query a count of a variable


## [v4.0.0]
This release focuses mostly on performance and security.
* Fixed a few n+1 queries, force the use of params in more common locations.
* The CypherTransaction class was heavily refactored to improve the number of database connections required per transaction. This may be considered a breaking API change. Using `Neo4j::Transaction.new` or `Neo4j::Transaction.run` as instructed in all docs and examples protects the user from this, so there should be no changes required to old code in most cases.
* New Rake task: `neo4j:start_no_wait` -- thanks, @telzul!
* Massive refactoring and general cleanup by Brian.

## [3.1.1]
* Force more basic, common queries to use params. Early benchmarks suggest big performance improvements.
* Auth improvements. You can now use a valid Neo4j token with any username to authenticate.

## [3.1.0]
* Swapped out `START n=node...` for `MATCH (n) WHERE ID(n)...` for compatibility with Neo4j 2.2.
* Added a new class, CypherAuthentication, to support Neo4j 2.2's new authentication endpoint.
* Modified the `neo4j:install` rake task to disable authentication in Neo4j 2.2.
* New rake tasks that do exactly what you expect: `neo4j:enable_auth`, `neo4j:disable_auth`, `neo4j:change_password`. All 2.2 only, of course.
* Travis-CI will run against its MRI specs against Neo4j 2.2 with Ruby 2.1.5.
* Use params for all `create` actions to improve performance and security.
* More tweaks to the string escaping process.
* Mild refactoring for DRY and performance.

## [3.0.8]
* Small bugfix. Releasing so neo4jrb/neo4j doesn't need to pull from master in its new release.

## [3.0.7]
* Move improved escaping of Cypher params

## [3.0.6]
* When using Neo4j >= 2.1.5, use the metadata keys in Cypher responses to find labels when loading nodes
* Adds `version` method to Embedded and Server sessions
* Improved escaping of Cypher params

## [3.0.5]
* Bug fix: automatic parsing of basic auth params in URL (Thanks, Miha Rekar!)
* Adds find_in_batches method, see github wiki for documentation: https://github.com/neo4jrb/neo4j-core/wiki

## [3.0.4]
* Bug fixes to sanitize params and remove blank clauses

## [3.0.3]
* Adds a user agent string to connections to identify the driver with the server

## [3.0.2]
* Improved detection of transaction responses to prevent conflicts with property names

## [3.0.1]
* Improved handling of cypher responses, particularly within transactions

## [3.0.0]
No changes from rc 5

== 3.0.0.rc.5
* Misc fixes
* Changes to support neo4j gem
* Using faraday gem with net-http-persistent instead of httparty

== 3.0.0.rc.4
* Remove dependency on oj gem pending further tests.

== 3.0.0.rc.3
* Minor gemspec fix

== 3.0.0.rc.2
* Bugfix in gemspec related to oj and JRuby

== 3.0.0.rc.1
* Use JSON oj implementation for better performance on neo4j server
* Some performance improvements on regexps
* Better support for cypher collect to return array
* Security: prevent cypher injection
* Support to install via rake different neo4j server environments
* Support for query logger
* Distinct support for query dsl

== 3.0.0.alpha.19
* Better support for (nested) transaction #94
* Upgrade to Rspec 3 (#93 @ausmarton)
* Performance improvements for Neo4j Server, cache props (#86, #90, #91, chris, brian)

== 3.0.0.alpha.18
* Fix handling of arrays in embedded mode (#89)
* Performance improvements #86

== 3.0.0.alpha.17
* Complete rewrite of the query api (Brian Underwood#85)
* Better performance for Embedded Db - single ExecutionEngine instance in embedded DB (#83 chris)
* Added better error handling when trying to install Neo4j which does not exist via Rake
* Added better error handling when user forgot to create a session

== 3.0.0.alpha.16
* Impl rel_type for Neo4j::Relationship

== 3.0.0.alpha.15
* Prepared for RSpec 3.x
* Bumped neo4j-community to 2.1.1

== 3.0.0.alpha.14
* Improved and moved Neo4j::Label.query to Neo4j::Session.query (thanks Brian Underwood, Mark Bao)
* Implemented inspect method for some neo4j-server classes to make PRY/IRB happy.

== 3.0.0.alpha.13
* Fixing the neo4j:install rake task for systems without wget and Windows (#64, @ausmarton)
* Support for adding labels on existing nodes closes (#63)
* Session#query returns a hash for all values in a row (#61, @fiddur)

== 3.0.0.alpha.12
* Fixing find_nodes to not quote numeric values (#48)

== 3.0.0.alpha.11
* Added Basic Auth (HTTParty config) configuration on session (#58)
* Drop nil value on create (#56)

== 3.0.0.alpha.10
* Fix of data url in cypher session (#55)
* add escape sequence sanitization to cypher translator (#53)
* Handle update_props with nil value (#46)

== 3.0.0.alpha.9
* Support for RegExp search (#45)

== 3.0.0.alpha.8
* Support for Schema Constraints (#44)
* Fix for Rake Neo4j task (#43)

== 3.0.0.alpha.7
* Support for named sessions (#40, alex)
* Added method #update_props for Relationship and Node
* Added Neo4j::Relationship.create method

== 3.0.0.alpha.6
* Fixes for wrapper method on nodes needed by the neo4j 3.0 gem

== 3.0.0.alpha.5
* Better support for wrapping nodes, see Neo4j::Node::Wrapper

== 3.0.0.alpha.4
* Fix for cypher query, the wrapper hook method must be called to make neo4j gem happy

== 3.0.0.alpha.3
* Fix for cypher query where the column values was wrong

== 3.0.0.alpha.2
* Support for Neo4j 2.0.0 and the neo4j-community jar, removed includedd JAR files
* Simple Event support, notifying listener when database is started/usable
* Fix requirement for standalone neo4j-core Gem (#34, Kevin Hall)

== 3.0.0.alpha.1
* First test

== 2.3.0 / 2013-06-18
* Use 1.9 Neo4j Jars, (#29, Jannis)
* added ability to pass in params to Neo4j._query method (#28, kmussel)

== 2.2.4 / 2013-05-19
* Fix for from.rels(...).to_other(to), #27
* Add support for Relationship#nodes accessor #25, David Butler
* Fix for NoMethodError on exception message for the []= property method, #24, Aish Aishfenton
* Made Neo4j.start threadsafe #23, David Butler
* Better logging for Java Exception #22, David Butler
* Fixed RSpec problems and make it compatible with future RSpec 3

== 2.2.3 / 2012-12-28
* Raise an exception if get_or_create is called inside a transaction
* fix for JRuby 1.8 mode, #20

== 2.2.2 / 2012-12-27
* Use Neo4j 1.8.1 and avoid JRuby Warnings #19

== 2.2.1 / 2012-12-17
* Fix for create nodes and relationship using Cypher #17
* Fix for JRuby 1.7.1 - don't impl eql and == #18

== 2.2.0 / 2012-10-02
* Use 1.0.0 of neo4j-cypher
* Fix of Neo4j::Config issue using boolean values, andreasronge/neo4j#218
* The []= operator checks that the value is a valid Neo4j value #16

== 2.2.0.rc1 / 2012-09-21
* Deleted, refactored, improved and moved cypher stuff to neo4j-cypher gem
* Add neo4j statistics, #15

== 2.1.0 / 2012-08-14

* Fix for cypher query with node(*) throw error. #13
* Add methods for Neo4j HA: ha_enabled? ha_master? #12
* Upgrade to 1.8.M06 - breaking changes, some traversals methods use path objects

== 2.0.1 / 2012-06-07

* Remove hard coded Gem dependencies to neo4j-advanced and neo4j-enterprise, #11
* Make it possible to specify protected keys for Neo4j::Node.update, #8, #9
* Added missing method for start and end_node, #7

== 2.0.0 / 2012-06-05<|MERGE_RESOLUTION|>--- conflicted
+++ resolved
@@ -5,22 +5,16 @@
 
 ## [Unreleased][unreleased]
 
-<<<<<<< HEAD
+## [5.1.3] - 2015-09-09
+
 ### Added
 - `Query#optional_match_nodes` method
 
-=======
-## [5.1.3] - 2015-09-09
-
-### Added
-- `Query#optional_match_nodes` method
-
 ## [5.1.2] - 2015-08-30
 
 ### Fixed
 - Using parethesis in `where` method call shouldn't make double parens and should allow for question mark params to work correctly
 
->>>>>>> d230aa3b
 ## [5.1.0.rc.4] - 2015-08-16
 
 ### Added
