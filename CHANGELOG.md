# Change Log
All notable changes to this project will be documented in this file.
This file should follow the standards specified on [http://keepachangelog.com/]
This project adheres to [Semantic Versioning](http://semver.org/).

<<<<<<< HEAD
## [Unreleased] - Unreleased

### Added

- Ability to specify `:neo_id`/`'neo_id'` in order clauses to order by `ID()` (thanks klobuczek / see: #253)

### Changed

- Removed httparty dependency which is no longer used (thanks isaacsanders / see #257)
=======
## [6.1.3] - 04-28-2016

### Fixed

- Added parens to queries to support new required syntax in Neo4j 3.0
>>>>>>> 5856c7a9

## [6.1.2] - 2016-02-02

### Fixed

- Returning paths within transactions in Server mode could result in incorrectly wrapped nodes.

### Changed

- The process of parsing responses from the transactional endpoint was simplified and improved. A few methods tied directly to the old implementation and with no reusability were removed. See https://github.com/neo4jrb/neo4j-core/pull/249 for changes.

## [6.1.0] - 2016-01-01

### Fixed

- There is no longer a need to know about / use the `WITHOUT_NEO4J_EMBEDDED` environment variable if you want to use server mode in jRuby.
- Node and relationship objects can now be marshaled

## [6.0.4] - 2015-12-22

### Fixed

- Reverted thread fix from 6.0.2 because I didn't quite know what I was doing.  Will tackle it again later...

## [6.0.3] - 2015-12-21

### Fixed

- Fixed issue where there was a need to `require 'neo4j/core/cypher_session'` (see #224)

## [6.0.2] - 2015-12-18

### Fixed

- Make sessions thread-safe

## [6.0.1] - 2015-12-10

## Fixed

- Make sure that limit only gets shifted if it directly follows a `with` or `order`

### [6.0.0] - 2015-11-24

- No changes from rc.1

## [6.0.0.rc.1] - 2015-11-13

This release contains no changes since the last alpha. Below are all modifications introduced in alpha releases.

### Changed

- Depends on `neo4j-rake_tasks` ~> 0.3.0.
- Removed `Neo4j::Session#on_session_available`, replaced with `Neo4j::Session#on_next_session_available`. The new method will empty its queue as it is played.
- Refactored `Neo4j::Label#create_index` and `Neo4j::Label#create_constraint` to have compatible signatures. As part of the refactoring of `Neo4j::Label#creator_index`, the method no longer accepts multiple properties. The method will need to be called once for each, when needed.

### Added

- New session, adaptors, and rewritten Node, Relationship, and Path classes. They are not yet in use but are part of ongoing refactoring and rebuilding.

### Fixed

- Embedded params hash bug, merged from 5.1.x branch and released in 5.1.11.
- Fixes bug in transaction handling introduced by Neo4j 2.2.6.
- Merges changes from 5.1.9

## [6.0.0.alpha.6] - 2015-10-27

### Fixed

- Embedded params hash bug, merged from 5.1.x branch and released in 5.1.11.

## [6.0.0.alpha.5] - 2015-10-23

### Fixed

- Fixes bug in transaction handling introduced by Neo4j 2.2.6.

## [6.0.0.alpha.4] - 2015-10-23 (Yanked)

### Fixed

- Merges changes from 5.1.9

## [6.0.0.alpha.3] - 2015-10-23 (Yanked)

### Fixed

- Merges changes from 5.1.8

## [6.0.0.alpha.2] - 2015-10-17

### Changed

- Depends on `neo4j-rake_tasks` ~> 0.3.0.

## [6.0.0.alpha.1] - 2015-10-12

### Changed
- Removed `Neo4j::Session#on_session_available`, replaced with `Neo4j::Session#on_next_session_available`. The new method will empty its queue as it is played.
- Refactored `Neo4j::Label#create_index` and `Neo4j::Label#create_constraint` to have compatible signatures. As part of the refactoring of `Neo4j::Label#creator_index`, the method no longer accepts multiple properties. The method will need to be called once for each, when needed.

### Added
- New session, adaptors, and rewritten Node, Relationship, and Path classes. They are not yet in use but are part of ongoing refactoring and rebuilding.

## [5.1.12] - 2015-11-23

### Fixed

- Fixed case where `config[:properties_map]` was not a `Hash`

## [5.1.11] - 2015-10-27

### Fixed

- A bug prevented users of Embedded from executing Cypher queries with hashes contained in params.

## [5.1.10] - 2015-10-23

### Fixed

- Auto-closing transactions appear to have been introduced in 2.2.6.

## [5.1.9] - 2015-10-23

### Fixed

- Improved logic around auto-closing transactions in 2.3.0

## [5.1.8] - 2015-10-23 (Yanked)

### Fixed
- Issue with transactions in 2.3.0 (see https://github.com/neo4jrb/neo4j/issues/1004)

## [5.1.7] - 2015-10-14

### Added
- Update `neo4j-rake_tasks` to add `shell` task

## [5.1.6] - 2015-09-29

### Fixed
- Fix identification of objects returned from Neo4j which look like nodes or relationships

## [5.1.5] - 2015-09-27

### Changed
- Update `neo4j-rake_tasks` version (which now adds the `console` task)

## [5.1.4] - 2015-09-24

### Changed
- Update `neo4j-rake_tasks` version (which now uses `rubyzip` gem instead of `zip` gem)

## [5.1.3] - 2015-09-09

### Added
- `Query#optional_match_nodes` method

## [5.1.2] - 2015-08-30

### Fixed
- Using parethesis in `where` method call shouldn't make double parens and should allow for question mark params to work correctly

## [5.1.0.rc.4] - 2015-08-16

### Added
- Query#where_not method to make certain `WHERE NOT()` statements easier

## [5.1.0.rc.2-3] - 2015-08-14

### Fixed
- Bugs from code that was supposed to be on a branch

## [5.1.0.rc.1] - 2015-08-14

### Added
- Support pretty cypher queries via `Query#print_cypher` and `Query#to_cypher` with `pretty: true`

## [5.0.9] - 2015-08-06

### Fixed
- nil passed to limit results in no LIMIT clause

## [5.0.8] - 2015-08-06

### Fixed
- Parameterize regular expressions passed into `where` clauses

## [5.0.7] - 2015-08-03

### Fixed
- `require 'uri'` in `CypherSession` for environments where it isn't already `require`d (Issue #221)

## [5.0.6] - 2015-07-19

### Added
- Added `Query#match_nodes` method to easily match variables to nodes/neo_ids

## [5.0.5] - 2015-07-14

### Fixed
- Refactoring of instrumentation done in 5.0.2 caused errors in embedded mode

## [5.0.4] - 2015-07-14

### Changed
- Added default arguments to `neo4j:install` rake task

## [5.0.3] - 2015-07-01

### Fixed
- Crash in query logging when params were not given.

## [5.0.2] - 2015-07-01

### Added
- Support Ruby ranges for querying by changing to Cypher RANGE

### Fixed
- Not all queries were being logged.  Moved instrumentation to a lower level

## [5.0.1] - 2015-06-23

### Fixed

- Collections returned from Cypher within transactions were being misinterpreted. (https://github.com/neo4jrb/neo4j-core/pull/213)

## [5.0.0] - 2015-06-18

### Fixed
- Maps returned from Cypher were being treated as node/rel objects in Server mode, Arrays in Embedded. (See https://github.com/neo4jrb/neo4j-core/issues/211)

## [5.0.0.rc.4] - 2015-06-05

### Changed
- Allow properties_map Hash in HA configuration


## [5.0.0.rc.3] - 2015-05-22

### Fixed
- Error when creating a relationship property as a array value of size one, value is set to first item in array instead (see https://github.com/neo4jrb/neo4j/issues/814)

## [5.0.0.rc.2] - 2015-05-20

### Changed
- Set Ruby version requirement back to 1.9.3 because of problems with JRuby

## [5.0.0.rc.1] - 2015-05-20

### Changed
- Ruby 2.0.0 now required (>= 2.2.1 is recommended)
- Rake tasks `neo4j:(install|start|stop|restart|info|reset_yes_i_am_sure)` now output log messages / errors
- In `Query` chains, a `with` followed immediately by a `limit` and/or an `order` will have the `limit`/`order` clauses applied to it as you would expect
- Major refactoring using `rubocop` and speed improvements
- Queries are retried on failure to deal with `RWLock` errors

### Fixed
- Bug when starting/stopping embedded sessions repeatedly (like for tests) fixed

### Added
- `Query#count` method now available
- `Query#clause?` method now available to determine if a `Query` object has a particular clause defined
- Arrays can now be passed as labels in a `Query` chain (e.g. `.match(n: [:Person, "Animal"])` generates: MATCH (n:`Person`:`Animal`) )
- The `Query#set` and `Query#remove` methods now support setting labels (either via `Symbol`s or `Array`s)

(There are probably other changes too!)

**Changes above this point should conform to [http://keepachangelog.com/]**

## [v4.1.0]
* A lot of work working with rubocop to clean up code
* Many instances of using strings were changed to use symbols
* Certain query responses are now automatically retried
* `Neo4j::Core::Query` changes
* WHERE clauses from `Query` chains are now surrounded by parentheses to avoid problems
* WHERE clauses now support Arrays and `nil` values for labels
* WHERE clauses with strings now support a second argument for parameters.  Examples:
  * `where("foo = {bar}", bar: value)`)
  * `where("foo = ?", value)`)
* REMOVE clauses now quote labels and support arrays to specify all labels
and properties for one variable
* RETURN clauses now turn `:neo_id` into `ID(var)`
* New method `#clause?` lets you determine if a `Query` object had a
clause called upon it in the past
* New method `#count` lets you query a count of a variable


## [v4.0.0]
This release focuses mostly on performance and security.
* Fixed a few n+1 queries, force the use of params in more common locations.
* The CypherTransaction class was heavily refactored to improve the number of database connections required per transaction. This may be considered a breaking API change. Using `Neo4j::Transaction.new` or `Neo4j::Transaction.run` as instructed in all docs and examples protects the user from this, so there should be no changes required to old code in most cases.
* New Rake task: `neo4j:start_no_wait` -- thanks, @telzul!
* Massive refactoring and general cleanup by Brian.

## [3.1.1]
* Force more basic, common queries to use params. Early benchmarks suggest big performance improvements.
* Auth improvements. You can now use a valid Neo4j token with any username to authenticate.

## [3.1.0]
* Swapped out `START n=node...` for `MATCH (n) WHERE ID(n)...` for compatibility with Neo4j 2.2.
* Added a new class, CypherAuthentication, to support Neo4j 2.2's new authentication endpoint.
* Modified the `neo4j:install` rake task to disable authentication in Neo4j 2.2.
* New rake tasks that do exactly what you expect: `neo4j:enable_auth`, `neo4j:disable_auth`, `neo4j:change_password`. All 2.2 only, of course.
* Travis-CI will run against its MRI specs against Neo4j 2.2 with Ruby 2.1.5.
* Use params for all `create` actions to improve performance and security.
* More tweaks to the string escaping process.
* Mild refactoring for DRY and performance.

## [3.0.8]
* Small bugfix. Releasing so neo4jrb/neo4j doesn't need to pull from master in its new release.

## [3.0.7]
* Move improved escaping of Cypher params

## [3.0.6]
* When using Neo4j >= 2.1.5, use the metadata keys in Cypher responses to find labels when loading nodes
* Adds `version` method to Embedded and Server sessions
* Improved escaping of Cypher params

## [3.0.5]
* Bug fix: automatic parsing of basic auth params in URL (Thanks, Miha Rekar!)
* Adds find_in_batches method, see github wiki for documentation: https://github.com/neo4jrb/neo4j-core/wiki

## [3.0.4]
* Bug fixes to sanitize params and remove blank clauses

## [3.0.3]
* Adds a user agent string to connections to identify the driver with the server

## [3.0.2]
* Improved detection of transaction responses to prevent conflicts with property names

## [3.0.1]
* Improved handling of cypher responses, particularly within transactions

## [3.0.0]
No changes from rc 5

== 3.0.0.rc.5
* Misc fixes
* Changes to support neo4j gem
* Using faraday gem with net-http-persistent instead of httparty

== 3.0.0.rc.4
* Remove dependency on oj gem pending further tests.

== 3.0.0.rc.3
* Minor gemspec fix

== 3.0.0.rc.2
* Bugfix in gemspec related to oj and JRuby

== 3.0.0.rc.1
* Use JSON oj implementation for better performance on neo4j server
* Some performance improvements on regexps
* Better support for cypher collect to return array
* Security: prevent cypher injection
* Support to install via rake different neo4j server environments
* Support for query logger
* Distinct support for query dsl

== 3.0.0.alpha.19
* Better support for (nested) transaction #94
* Upgrade to Rspec 3 (#93 @ausmarton)
* Performance improvements for Neo4j Server, cache props (#86, #90, #91, chris, brian)

== 3.0.0.alpha.18
* Fix handling of arrays in embedded mode (#89)
* Performance improvements #86

== 3.0.0.alpha.17
* Complete rewrite of the query api (Brian Underwood#85)
* Better performance for Embedded Db - single ExecutionEngine instance in embedded DB (#83 chris)
* Added better error handling when trying to install Neo4j which does not exist via Rake
* Added better error handling when user forgot to create a session

== 3.0.0.alpha.16
* Impl rel_type for Neo4j::Relationship

== 3.0.0.alpha.15
* Prepared for RSpec 3.x
* Bumped neo4j-community to 2.1.1

== 3.0.0.alpha.14
* Improved and moved Neo4j::Label.query to Neo4j::Session.query (thanks Brian Underwood, Mark Bao)
* Implemented inspect method for some neo4j-server classes to make PRY/IRB happy.

== 3.0.0.alpha.13
* Fixing the neo4j:install rake task for systems without wget and Windows (#64, @ausmarton)
* Support for adding labels on existing nodes closes (#63)
* Session#query returns a hash for all values in a row (#61, @fiddur)

== 3.0.0.alpha.12
* Fixing find_nodes to not quote numeric values (#48)

== 3.0.0.alpha.11
* Added Basic Auth (HTTParty config) configuration on session (#58)
* Drop nil value on create (#56)

== 3.0.0.alpha.10
* Fix of data url in cypher session (#55)
* add escape sequence sanitization to cypher translator (#53)
* Handle update_props with nil value (#46)

== 3.0.0.alpha.9
* Support for RegExp search (#45)

== 3.0.0.alpha.8
* Support for Schema Constraints (#44)
* Fix for Rake Neo4j task (#43)

== 3.0.0.alpha.7
* Support for named sessions (#40, alex)
* Added method #update_props for Relationship and Node
* Added Neo4j::Relationship.create method

== 3.0.0.alpha.6
* Fixes for wrapper method on nodes needed by the neo4j 3.0 gem

== 3.0.0.alpha.5
* Better support for wrapping nodes, see Neo4j::Node::Wrapper

== 3.0.0.alpha.4
* Fix for cypher query, the wrapper hook method must be called to make neo4j gem happy

== 3.0.0.alpha.3
* Fix for cypher query where the column values was wrong

== 3.0.0.alpha.2
* Support for Neo4j 2.0.0 and the neo4j-community jar, removed includedd JAR files
* Simple Event support, notifying listener when database is started/usable
* Fix requirement for standalone neo4j-core Gem (#34, Kevin Hall)

== 3.0.0.alpha.1
* First test

== 2.3.0 / 2013-06-18
* Use 1.9 Neo4j Jars, (#29, Jannis)
* added ability to pass in params to Neo4j._query method (#28, kmussel)

== 2.2.4 / 2013-05-19
* Fix for from.rels(...).to_other(to), #27
* Add support for Relationship#nodes accessor #25, David Butler
* Fix for NoMethodError on exception message for the []= property method, #24, Aish Aishfenton
* Made Neo4j.start threadsafe #23, David Butler
* Better logging for Java Exception #22, David Butler
* Fixed RSpec problems and make it compatible with future RSpec 3

== 2.2.3 / 2012-12-28
* Raise an exception if get_or_create is called inside a transaction
* fix for JRuby 1.8 mode, #20

== 2.2.2 / 2012-12-27
* Use Neo4j 1.8.1 and avoid JRuby Warnings #19

== 2.2.1 / 2012-12-17
* Fix for create nodes and relationship using Cypher #17
* Fix for JRuby 1.7.1 - don't impl eql and == #18

== 2.2.0 / 2012-10-02
* Use 1.0.0 of neo4j-cypher
* Fix of Neo4j::Config issue using boolean values, andreasronge/neo4j#218
* The []= operator checks that the value is a valid Neo4j value #16

== 2.2.0.rc1 / 2012-09-21
* Deleted, refactored, improved and moved cypher stuff to neo4j-cypher gem
* Add neo4j statistics, #15

== 2.1.0 / 2012-08-14

* Fix for cypher query with node(*) throw error. #13
* Add methods for Neo4j HA: ha_enabled? ha_master? #12
* Upgrade to 1.8.M06 - breaking changes, some traversals methods use path objects

== 2.0.1 / 2012-06-07

* Remove hard coded Gem dependencies to neo4j-advanced and neo4j-enterprise, #11
* Make it possible to specify protected keys for Neo4j::Node.update, #8, #9
* Added missing method for start and end_node, #7

== 2.0.0 / 2012-06-05<|MERGE_RESOLUTION|>--- conflicted
+++ resolved
@@ -3,7 +3,6 @@
 This file should follow the standards specified on [http://keepachangelog.com/]
 This project adheres to [Semantic Versioning](http://semver.org/).
 
-<<<<<<< HEAD
 ## [Unreleased] - Unreleased
 
 ### Added
@@ -13,13 +12,12 @@
 ### Changed
 
 - Removed httparty dependency which is no longer used (thanks isaacsanders / see #257)
-=======
+
 ## [6.1.3] - 04-28-2016
 
 ### Fixed
 
 - Added parens to queries to support new required syntax in Neo4j 3.0
->>>>>>> 5856c7a9
 
 ## [6.1.2] - 2016-02-02
 
