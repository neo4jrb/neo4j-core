module Neo4j
  module Core
<<<<<<< HEAD
    VERSION = '7.1.1'
=======
    VERSION = '7.0.9'
>>>>>>> 4adc9227
  end
end<|MERGE_RESOLUTION|>--- conflicted
+++ resolved
@@ -1,9 +1,5 @@
 module Neo4j
   module Core
-<<<<<<< HEAD
-    VERSION = '7.1.1'
-=======
-    VERSION = '7.0.9'
->>>>>>> 4adc9227
+    VERSION = '7.1.2'
   end
 end