module Neo4j
  module Server
    # Plugin
    Neo4j::Session.register_db(:server_db) do |*url_opts|
      Neo4j::Server::CypherSession.open(*url_opts)
    end

    class CypherSession < Neo4j::Session
      include Resource
      include Neo4j::Core::CypherTranslator

      alias_method :super_query, :query
      attr_reader :connection, :auth

      def initialize(data_url, connection, auth_obj = nil)
        @connection = connection
        @auth = auth_obj if auth_obj
        Neo4j::Session.register(self)
        initialize_resource(data_url)
        Neo4j::Session._notify_listeners(:session_available, self)
      end

      # @param [Hash] params could be empty or contain basic authentication user and password
      # @return [Faraday]
      # @see https://github.com/lostisland/faraday
      def self.create_connection(params)
        init_params = params[:initialize] && params.delete(:initialize)
        conn = Faraday.new(init_params) do |b|
          b.request :basic_auth, params[:basic_auth][:username], params[:basic_auth][:password] if params[:basic_auth]
          b.request :json
          # b.response :logger
          b.response :json, content_type: 'application/json'
          # b.use Faraday::Response::RaiseError
          b.use Faraday::Adapter::NetHttpPersistent
          # b.adapter  Faraday.default_adapter
        end
        conn.headers = {'Content-Type' => 'application/json', 'User-Agent' => ::Neo4j::Session.user_agent_string}
        conn
      end

      # Opens a session to the database
      # @see Neo4j::Session#open
      #
      # @param [String] endpoint_url - the url to the neo4j server, defaults to 'http://localhost:7474'
      # @param [Hash] params faraday params, see #create_connection or an already created faraday connection
      def self.open(endpoint_url = nil, params = {})
        extract_basic_auth(endpoint_url, params)
        connection = params[:connection] || create_connection(params)
        url = endpoint_url || 'http://localhost:7474'
        auth_obj = CypherAuthentication.new(url, connection, params)
        auth_obj.authenticate
        response = connection.get(url)
        fail "Server not available on #{url} (response code #{response.status})" unless response.status == 200
        establish_session(response.body, connection, auth_obj)
      end

      def self.establish_session(root_data, connection, auth_obj)
        data_url = root_data['data']
        data_url << '/' unless data_url.nil? || data_url.end_with?('/')
        CypherSession.new(data_url, connection, auth_obj)
      end

      def self.extract_basic_auth(url, params)
        return unless url && URI(url).userinfo
        params[:basic_auth] = {
          username: URI(url).user,
          password: URI(url).password
        }
      end

      private_class_method :extract_basic_auth

      def db_type
        :server_db
      end

      def to_s
        "#{self.class} url: '#{@resource_url}'"
      end

      def inspect
        "#{self} version: '#{version}'"
      end

      def version
        resource_data ? resource_data['neo4j_version'] : ''
      end

      def initialize_resource(data_url)
        response = @connection.get(data_url)
        expect_response_code(response, 200)
        data_resource = response.body
        fail "No data_resource for #{response.body}" unless data_resource
        # store the resource data
        init_resource_data(data_resource, data_url)
      end

      def close
        super
        Neo4j::Transaction.unregister_current
      end

<<<<<<< HEAD
    def begin_tx
      if Neo4j::Transaction.current
        # Handle nested transaction "placebo transaction"
        Neo4j::Transaction.current.push_nested!
      else
        wrap_resource(@connection)
=======
      def begin_tx
        if Neo4j::Transaction.current
          # Handle nested transaction "placebo transaction"
          Neo4j::Transaction.current.push_nested!
        else
          wrap_resource('transaction', CypherTransaction, :post, @connection)
        end
        Neo4j::Transaction.current
>>>>>>> c7692da5
      end

      def create_node(props = nil, labels = [])
        id = _query_or_fail(cypher_string(labels, props), true, cypher_prop_list(props))
        value = props.nil? ? id : {'id' => id, 'metadata' => {'labels' => labels}, 'data' => props}
        CypherNode.new(self, value)
      end

      def load_node(neo_id)
        load_entity(CypherNode, _query("MATCH (n) WHERE ID(n) = #{neo_id} RETURN n"))
      end

      def load_relationship(neo_id)
        load_entity(CypherRelationship, _query("MATCH (n)-[r]-() WHERE ID(r) = #{neo_id} RETURN r"))
      end

      def load_entity(clazz, cypher_response)
        return nil if cypher_response.data.nil? || cypher_response.data[0].nil?
        data  = if cypher_response.transaction_response?
                  cypher_response.rest_data_with_id
                else
                  cypher_response.first_data
                end

        if cypher_response.error?
          cypher_response.raise_error
        elsif cypher_response.error_msg =~ /not found/  # Ugly that the Neo4j API gives us this error message
          return nil
        else
          clazz.new(self, data)
        end
      end

      def create_label(name)
        CypherLabel.new(self, name)
      end

      def uniqueness_constraints(label)
        schema_properties("#{@resource_url}schema/constraint/#{label}/uniqueness")
      end

      def indexes(label)
        schema_properties("#{@resource_url}schema/index/#{label}")
      end

      def schema_properties(query_string)
        response = @connection.get(query_string)
        expect_response_code(response, 200)
        {property_keys: response.body.map { |row| row['property_keys'].map(&:to_sym) }}
      end

      def find_all_nodes(label_name)
        search_result_to_enumerable_first_column(_query_or_fail("MATCH (n:`#{label_name}`) RETURN ID(n)"))
      end

      def find_nodes(label_name, key, value)
        value = "'#{value}'" if value.is_a? String

        response = _query_or_fail <<-CYPHER
          MATCH (n:`#{label_name}`)
          WHERE n.#{key} = #{value}
          RETURN ID(n)
        CYPHER
        search_result_to_enumerable_first_column(response)
      end

      def query(*args)
        if [[String], [String, Hash]].include?(args.map(&:class))
          query, params = args[0, 2]
          response = _query(query, params)
          response.raise_error if response.error?
          response.to_node_enumeration(query)
        else
          options = args[0] || {}
          Neo4j::Core::Query.new(options.merge(session: self))
        end
      end

      def _query_data(q)
        r = _query_or_fail(q, true)
        # the response is different if we have a transaction or not
        Neo4j::Transaction.current ? r : r['data']
      end

      def _query_or_fail(q, single_row = false, params = nil)
        response = _query(q, params)
        response.raise_error if response.error?
        single_row ? response.first_data : response
      end

      def _query_entity_data(q, id = nil, params = nil)
        response = _query(q, params)
        response.raise_error if response.error?
        response.entity_data(id)
      end

      def _query(q, params = nil)
        # puts "q #{q}"
        curr_tx = Neo4j::Transaction.current
        if curr_tx
          curr_tx._query(q, params)
        else
          url = resource_url('cypher')
          q = params.nil? ? {'query' => q} : {'query' => q, 'params' => params}
          response = @connection.post(url, q)
          CypherResponse.create_with_no_tx(response)
        end
      end

      def search_result_to_enumerable_first_column(response)
        return [] unless response.data
        if Neo4j::Transaction.current
          search_result_to_enumerable_first_column_with_tx(response)
        else
          search_result_to_enumerable_first_column_without_tx(response)
        end
      end

      def search_result_to_enumerable_first_column_with_tx(response)
        Enumerator.new do |yielder|
          response.data.each do |data|
            data['row'].each do |id|
              yielder << CypherNode.new(self, id).wrapper
            end
          end
        end
      end

      def search_result_to_enumerable_first_column_without_tx(response)
        Enumerator.new do |yielder|
          response.data.each do |data|
            yielder << CypherNode.new(self, data[0]).wrapper
          end
        end
      end

      def map_column(key, map, data)
        if map[key] == :node
          CypherNode.new(self, data).wrapper
        elsif map[key] == :rel || map[:key] || :relationship
          CypherRelationship.new(self, data)
        else
          data
        end
      end
    end
  end
end<|MERGE_RESOLUTION|>--- conflicted
+++ resolved
@@ -1,266 +1,255 @@
-module Neo4j
-  module Server
-    # Plugin
-    Neo4j::Session.register_db(:server_db) do |*url_opts|
-      Neo4j::Server::CypherSession.open(*url_opts)
-    end
-
-    class CypherSession < Neo4j::Session
-      include Resource
-      include Neo4j::Core::CypherTranslator
-
-      alias_method :super_query, :query
-      attr_reader :connection, :auth
-
-      def initialize(data_url, connection, auth_obj = nil)
-        @connection = connection
-        @auth = auth_obj if auth_obj
-        Neo4j::Session.register(self)
-        initialize_resource(data_url)
-        Neo4j::Session._notify_listeners(:session_available, self)
-      end
-
-      # @param [Hash] params could be empty or contain basic authentication user and password
-      # @return [Faraday]
-      # @see https://github.com/lostisland/faraday
-      def self.create_connection(params)
-        init_params = params[:initialize] && params.delete(:initialize)
-        conn = Faraday.new(init_params) do |b|
-          b.request :basic_auth, params[:basic_auth][:username], params[:basic_auth][:password] if params[:basic_auth]
-          b.request :json
-          # b.response :logger
-          b.response :json, content_type: 'application/json'
-          # b.use Faraday::Response::RaiseError
-          b.use Faraday::Adapter::NetHttpPersistent
-          # b.adapter  Faraday.default_adapter
-        end
-        conn.headers = {'Content-Type' => 'application/json', 'User-Agent' => ::Neo4j::Session.user_agent_string}
-        conn
-      end
-
-      # Opens a session to the database
-      # @see Neo4j::Session#open
-      #
-      # @param [String] endpoint_url - the url to the neo4j server, defaults to 'http://localhost:7474'
-      # @param [Hash] params faraday params, see #create_connection or an already created faraday connection
-      def self.open(endpoint_url = nil, params = {})
-        extract_basic_auth(endpoint_url, params)
-        connection = params[:connection] || create_connection(params)
-        url = endpoint_url || 'http://localhost:7474'
-        auth_obj = CypherAuthentication.new(url, connection, params)
-        auth_obj.authenticate
-        response = connection.get(url)
-        fail "Server not available on #{url} (response code #{response.status})" unless response.status == 200
-        establish_session(response.body, connection, auth_obj)
-      end
-
-      def self.establish_session(root_data, connection, auth_obj)
-        data_url = root_data['data']
-        data_url << '/' unless data_url.nil? || data_url.end_with?('/')
-        CypherSession.new(data_url, connection, auth_obj)
-      end
-
-      def self.extract_basic_auth(url, params)
-        return unless url && URI(url).userinfo
-        params[:basic_auth] = {
-          username: URI(url).user,
-          password: URI(url).password
-        }
-      end
-
-      private_class_method :extract_basic_auth
-
-      def db_type
-        :server_db
-      end
-
-      def to_s
-        "#{self.class} url: '#{@resource_url}'"
-      end
-
-      def inspect
-        "#{self} version: '#{version}'"
-      end
-
-      def version
-        resource_data ? resource_data['neo4j_version'] : ''
-      end
-
-      def initialize_resource(data_url)
-        response = @connection.get(data_url)
-        expect_response_code(response, 200)
-        data_resource = response.body
-        fail "No data_resource for #{response.body}" unless data_resource
-        # store the resource data
-        init_resource_data(data_resource, data_url)
-      end
-
-      def close
-        super
-        Neo4j::Transaction.unregister_current
-      end
-
-<<<<<<< HEAD
+module Neo4j::Server
+  # Plugin
+  Neo4j::Session.register_db(:server_db) do |*url_opts|
+    Neo4j::Server::CypherSession.open(*url_opts)
+  end
+
+  class CypherSession < Neo4j::Session
+    include Resource
+    include Neo4j::Core::CypherTranslator
+
+    alias_method :super_query, :query
+    attr_reader :connection, :auth
+
+    def initialize(data_url, connection, auth_obj = nil)
+      @connection = connection
+      @auth = auth_obj if auth_obj
+      Neo4j::Session.register(self)
+      initialize_resource(data_url)
+      Neo4j::Session._notify_listeners(:session_available, self)
+    end
+
+    # @param [Hash] params could be empty or contain basic authentication user and password
+    # @return [Faraday]
+    # @see https://github.com/lostisland/faraday
+    def self.create_connection(params)
+      init_params = params[:initialize] && params.delete(:initialize)
+      conn = Faraday.new(init_params) do |b|
+        b.request :basic_auth, params[:basic_auth][:username], params[:basic_auth][:password] if params[:basic_auth]
+        b.request :json
+        # b.response :logger
+        b.response :json, content_type: 'application/json'
+        # b.use Faraday::Response::RaiseError
+        b.use Faraday::Adapter::NetHttpPersistent
+        # b.adapter  Faraday.default_adapter
+      end
+      conn.headers = {'Content-Type' => 'application/json', 'User-Agent' => ::Neo4j::Session.user_agent_string}
+      conn
+    end
+
+    # Opens a session to the database
+    # @see Neo4j::Session#open
+    #
+    # @param [String] endpoint_url - the url to the neo4j server, defaults to 'http://localhost:7474'
+    # @param [Hash] params faraday params, see #create_connection or an already created faraday connection
+    def self.open(endpoint_url = nil, params = {})
+      extract_basic_auth(endpoint_url, params)
+      connection = params[:connection] || create_connection(params)
+      url = endpoint_url || 'http://localhost:7474'
+      auth_obj = CypherAuthentication.new(url, connection, params)
+      auth_obj.authenticate
+      response = connection.get(url)
+      fail "Server not available on #{url} (response code #{response.status})" unless response.status == 200
+      establish_session(response.body, connection, auth_obj)
+    end
+
+    def self.establish_session(root_data, connection, auth_obj)
+      data_url = root_data['data']
+      data_url << '/' unless data_url.nil? || data_url.end_with?('/')
+      CypherSession.new(data_url, connection, auth_obj)
+    end
+
+    def self.extract_basic_auth(url, params)
+      return unless url && URI(url).userinfo
+      params[:basic_auth] = {
+        username: URI(url).user,
+        password: URI(url).password
+      }
+    end
+
+    private_class_method :extract_basic_auth
+
+    def db_type
+      :server_db
+    end
+
+    def to_s
+      "#{self.class} url: '#{@resource_url}'"
+    end
+
+    def inspect
+      "#{self} version: '#{version}'"
+    end
+
+    def version
+      resource_data ? resource_data['neo4j_version'] : ''
+    end
+
+    def initialize_resource(data_url)
+      response = @connection.get(data_url)
+      expect_response_code(response, 200)
+      data_resource = response.body
+      fail "No data_resource for #{response.body}" unless data_resource
+      # store the resource data
+      init_resource_data(data_resource, data_url)
+    end
+
+    def close
+      super
+      Neo4j::Transaction.unregister_current
+    end
+
     def begin_tx
       if Neo4j::Transaction.current
         # Handle nested transaction "placebo transaction"
         Neo4j::Transaction.current.push_nested!
       else
         wrap_resource(@connection)
-=======
-      def begin_tx
-        if Neo4j::Transaction.current
-          # Handle nested transaction "placebo transaction"
-          Neo4j::Transaction.current.push_nested!
-        else
-          wrap_resource('transaction', CypherTransaction, :post, @connection)
-        end
-        Neo4j::Transaction.current
->>>>>>> c7692da5
-      end
-
-      def create_node(props = nil, labels = [])
-        id = _query_or_fail(cypher_string(labels, props), true, cypher_prop_list(props))
-        value = props.nil? ? id : {'id' => id, 'metadata' => {'labels' => labels}, 'data' => props}
-        CypherNode.new(self, value)
-      end
-
-      def load_node(neo_id)
-        load_entity(CypherNode, _query("MATCH (n) WHERE ID(n) = #{neo_id} RETURN n"))
-      end
-
-      def load_relationship(neo_id)
-        load_entity(CypherRelationship, _query("MATCH (n)-[r]-() WHERE ID(r) = #{neo_id} RETURN r"))
-      end
-
-      def load_entity(clazz, cypher_response)
-        return nil if cypher_response.data.nil? || cypher_response.data[0].nil?
-        data  = if cypher_response.transaction_response?
-                  cypher_response.rest_data_with_id
-                else
-                  cypher_response.first_data
-                end
-
-        if cypher_response.error?
-          cypher_response.raise_error
-        elsif cypher_response.error_msg =~ /not found/  # Ugly that the Neo4j API gives us this error message
-          return nil
-        else
-          clazz.new(self, data)
-        end
-      end
-
-      def create_label(name)
-        CypherLabel.new(self, name)
-      end
-
-      def uniqueness_constraints(label)
-        schema_properties("#{@resource_url}schema/constraint/#{label}/uniqueness")
-      end
-
-      def indexes(label)
-        schema_properties("#{@resource_url}schema/index/#{label}")
-      end
-
-      def schema_properties(query_string)
-        response = @connection.get(query_string)
-        expect_response_code(response, 200)
-        {property_keys: response.body.map { |row| row['property_keys'].map(&:to_sym) }}
-      end
-
-      def find_all_nodes(label_name)
-        search_result_to_enumerable_first_column(_query_or_fail("MATCH (n:`#{label_name}`) RETURN ID(n)"))
-      end
-
-      def find_nodes(label_name, key, value)
-        value = "'#{value}'" if value.is_a? String
-
-        response = _query_or_fail <<-CYPHER
-          MATCH (n:`#{label_name}`)
-          WHERE n.#{key} = #{value}
-          RETURN ID(n)
-        CYPHER
-        search_result_to_enumerable_first_column(response)
-      end
-
-      def query(*args)
-        if [[String], [String, Hash]].include?(args.map(&:class))
-          query, params = args[0, 2]
-          response = _query(query, params)
-          response.raise_error if response.error?
-          response.to_node_enumeration(query)
-        else
-          options = args[0] || {}
-          Neo4j::Core::Query.new(options.merge(session: self))
-        end
-      end
-
-      def _query_data(q)
-        r = _query_or_fail(q, true)
-        # the response is different if we have a transaction or not
-        Neo4j::Transaction.current ? r : r['data']
-      end
-
-      def _query_or_fail(q, single_row = false, params = nil)
-        response = _query(q, params)
+      end
+      Neo4j::Transaction.current
+    end
+
+    def create_node(props = nil, labels = [])
+      id = _query_or_fail(cypher_string(labels, props), true, cypher_prop_list(props))
+      value = props.nil? ? id : {'id' => id, 'metadata' => {'labels' => labels}, 'data' => props}
+      CypherNode.new(self, value)
+    end
+
+    def load_node(neo_id)
+      load_entity(CypherNode, _query("MATCH (n) WHERE ID(n) = #{neo_id} RETURN n"))
+    end
+
+    def load_relationship(neo_id)
+      load_entity(CypherRelationship, _query("MATCH (n)-[r]-() WHERE ID(r) = #{neo_id} RETURN r"))
+    end
+
+    def load_entity(clazz, cypher_response)
+      return nil if cypher_response.data.nil? || cypher_response.data[0].nil?
+      data  = if cypher_response.transaction_response?
+                cypher_response.rest_data_with_id
+              else
+                cypher_response.first_data
+              end
+
+      if cypher_response.error?
+        cypher_response.raise_error
+      elsif cypher_response.error_msg =~ /not found/  # Ugly that the Neo4j API gives us this error message
+        return nil
+      else
+        clazz.new(self, data)
+      end
+    end
+
+    def create_label(name)
+      CypherLabel.new(self, name)
+    end
+
+    def uniqueness_constraints(label)
+      schema_properties("#{@resource_url}schema/constraint/#{label}/uniqueness")
+    end
+
+    def indexes(label)
+      schema_properties("#{@resource_url}schema/index/#{label}")
+    end
+
+    def schema_properties(query_string)
+      response = @connection.get(query_string)
+      expect_response_code(response, 200)
+      {property_keys: response.body.map { |row| row['property_keys'].map(&:to_sym) }}
+    end
+
+    def find_all_nodes(label_name)
+      search_result_to_enumerable_first_column(_query_or_fail("MATCH (n:`#{label_name}`) RETURN ID(n)"))
+    end
+
+    def find_nodes(label_name, key, value)
+      value = "'#{value}'" if value.is_a? String
+
+      response = _query_or_fail <<-CYPHER
+        MATCH (n:`#{label_name}`)
+        WHERE n.#{key} = #{value}
+        RETURN ID(n)
+      CYPHER
+      search_result_to_enumerable_first_column(response)
+    end
+
+    def query(*args)
+      if [[String], [String, Hash]].include?(args.map(&:class))
+        query, params = args[0, 2]
+        response = _query(query, params)
         response.raise_error if response.error?
-        single_row ? response.first_data : response
-      end
-
-      def _query_entity_data(q, id = nil, params = nil)
-        response = _query(q, params)
-        response.raise_error if response.error?
-        response.entity_data(id)
-      end
-
-      def _query(q, params = nil)
-        # puts "q #{q}"
-        curr_tx = Neo4j::Transaction.current
-        if curr_tx
-          curr_tx._query(q, params)
-        else
-          url = resource_url('cypher')
-          q = params.nil? ? {'query' => q} : {'query' => q, 'params' => params}
-          response = @connection.post(url, q)
-          CypherResponse.create_with_no_tx(response)
-        end
-      end
-
-      def search_result_to_enumerable_first_column(response)
-        return [] unless response.data
-        if Neo4j::Transaction.current
-          search_result_to_enumerable_first_column_with_tx(response)
-        else
-          search_result_to_enumerable_first_column_without_tx(response)
-        end
-      end
-
-      def search_result_to_enumerable_first_column_with_tx(response)
-        Enumerator.new do |yielder|
-          response.data.each do |data|
-            data['row'].each do |id|
-              yielder << CypherNode.new(self, id).wrapper
-            end
+        response.to_node_enumeration(query)
+      else
+        options = args[0] || {}
+        Neo4j::Core::Query.new(options.merge(session: self))
+      end
+    end
+
+    def _query_data(q)
+      r = _query_or_fail(q, true)
+      # the response is different if we have a transaction or not
+      Neo4j::Transaction.current ? r : r['data']
+    end
+
+    def _query_or_fail(q, single_row = false, params = nil)
+      response = _query(q, params)
+      response.raise_error if response.error?
+      single_row ? response.first_data : response
+    end
+
+    def _query_entity_data(q, id = nil, params = nil)
+      response = _query(q, params)
+      response.raise_error if response.error?
+      response.entity_data(id)
+    end
+
+    def _query(q, params = nil)
+      # puts "q #{q}"
+      curr_tx = Neo4j::Transaction.current
+      if curr_tx
+        curr_tx._query(q, params)
+      else
+        url = resource_url('cypher')
+        q = params.nil? ? {'query' => q} : {'query' => q, 'params' => params}
+        response = @connection.post(url, q)
+        CypherResponse.create_with_no_tx(response)
+      end
+    end
+
+    def search_result_to_enumerable_first_column(response)
+      return [] unless response.data
+      if Neo4j::Transaction.current
+        search_result_to_enumerable_first_column_with_tx(response)
+      else
+        search_result_to_enumerable_first_column_without_tx(response)
+      end
+    end
+
+    def search_result_to_enumerable_first_column_with_tx(response)
+      Enumerator.new do |yielder|
+        response.data.each do |data|
+          data['row'].each do |id|
+            yielder << CypherNode.new(self, id).wrapper
           end
         end
       end
-
-      def search_result_to_enumerable_first_column_without_tx(response)
-        Enumerator.new do |yielder|
-          response.data.each do |data|
-            yielder << CypherNode.new(self, data[0]).wrapper
-          end
+    end
+
+    def search_result_to_enumerable_first_column_without_tx(response)
+      Enumerator.new do |yielder|
+        response.data.each do |data|
+          yielder << CypherNode.new(self, data[0]).wrapper
         end
       end
-
-      def map_column(key, map, data)
-        if map[key] == :node
-          CypherNode.new(self, data).wrapper
-        elsif map[key] == :rel || map[:key] || :relationship
-          CypherRelationship.new(self, data)
-        else
-          data
-        end
+    end
+
+    def map_column(key, map, data)
+      if map[key] == :node
+        CypherNode.new(self, data).wrapper
+      elsif map[key] == :rel || map[:key] || :relationship
+        CypherRelationship.new(self, data)
+      else
+        data
       end
     end
   end
