module Neo4j
  module Server
    Neo4j::Session.register_db(:server_db) do |*url_opts|
      Neo4j::Server::CypherSession.open(*url_opts)
    end

    class CypherSession < Neo4j::Session
      include Resource
      include Neo4j::Core::CypherTranslator

      alias_method :super_query, :query
      attr_reader :connection, :auth

      def initialize(data_url, connection, auth_obj = nil)
        @connection = connection
        @auth = auth_obj if auth_obj
        Neo4j::Session.register(self)
        initialize_resource(data_url)
        Neo4j::Session._notify_listeners(:session_available, self)
      end

      # @param [Hash] params could be empty or contain basic authentication user and password
      # @return [Faraday]
      # @see https://github.com/lostisland/faraday
      def self.create_connection(params, url = nil)
        init_params = params[:initialize] && params.delete(:initialize)
        conn = Faraday.new(url, init_params) do |b|
          b.request :basic_auth, params[:basic_auth][:username], params[:basic_auth][:password] if params[:basic_auth]
          b.request :multi_json
          # b.response :logger

          b.response :multi_json, symbolize_keys: true, content_type: 'application/json'
          # b.use Faraday::Response::RaiseError
          b.use Faraday::Adapter::NetHttpPersistent
          # b.adapter  Faraday.default_adapter
        end
        conn.headers = {'Content-Type' => 'application/json', 'User-Agent' => ::Neo4j::Session.user_agent_string}
        conn
      end

      # Opens a session to the database
      # @see Neo4j::Session#open
      #
      # @param [String] endpoint_url - the url to the neo4j server, defaults to 'http://localhost:7474'
      # @param [Hash] params faraday params, see #create_connection or an already created faraday connection
      def self.open(endpoint_url = nil, params = {})
        extract_basic_auth(endpoint_url, params)
        url = endpoint_url || 'http://localhost:7474'
        connection = params[:connection] || create_connection(params, url)
        auth_obj = CypherAuthentication.new(url, connection, params)
        auth_obj.authenticate
        response = connection.get(url)
        fail "Server not available on #{url} (response code #{response.status})" unless response.status == 200
        establish_session(response.body, connection, auth_obj)
      end

      def self.establish_session(root_data, connection, auth_obj)
        data_url = root_data[:data]
        data_url << '/' unless data_url.nil? || data_url.end_with?('/')
        CypherSession.new(data_url, connection, auth_obj)
      end

      def self.extract_basic_auth(url, params)
        return unless url && URI(url).userinfo
        params[:basic_auth] = {username: URI(url).user, password: URI(url).password}
      end

      private_class_method :extract_basic_auth

      def db_type
        :server_db
      end

      def to_s
        "#{self.class} url: '#{@resource_url}'"
      end

      def inspect
        "#{self} version: '#{version}'"
      end

      def version
        resource_data ? resource_data[:neo4j_version] : ''
      end

      def initialize_resource(data_url)
        response = @connection.get(data_url)
        expect_response_code(response, 200)
        data_resource = response.body
        fail "No data_resource for #{response.body}" unless data_resource
        # store the resource data
        init_resource_data(data_resource, data_url)
      end

      def close
        super
        Neo4j::Transaction.unregister_current
      end

      def begin_tx
        Neo4j::Transaction.current ? Neo4j::Transaction.current.push_nested! : wrap_resource(@connection)
        Neo4j::Transaction.current
      end

      def create_node(props = nil, labels = [])
        id = _query_or_fail(cypher_string(labels, props), true, cypher_prop_list(props))
        value = props.nil? ? id : {id: id, metadata: {labels: labels}, data: props}
        CypherNode.new(self, value)
      end

      def load_node(neo_id)
        load_entity(CypherNode, _query("MATCH (n) WHERE ID(n) = #{neo_id} RETURN n"))
      end

      def load_relationship(neo_id)
        load_entity(CypherRelationship, _query("MATCH (n)-[r]-() WHERE ID(r) = #{neo_id} RETURN r"))
      end

      def load_entity(clazz, cypher_response)
        return nil if cypher_response.data.nil? || cypher_response.data[0].nil?
        data = cypher_response.send(cypher_response.transaction_response? ? :rest_data_with_id : :first_data)

        if cypher_response.error?
          cypher_response.raise_error
        elsif cypher_response.error_msg =~ /not found/  # Ugly that the Neo4j API gives us this error message
          nil
        else
          clazz.new(self, data)
        end
      end

      def create_label(name)
        CypherLabel.new(self, name)
      end

      def uniqueness_constraints(label)
        schema_properties("#{@resource_url}schema/constraint/#{label}/uniqueness")
      end

      def indexes(label)
        schema_properties("#{@resource_url}schema/index/#{label}")
      end

      def schema_properties(query_string)
        response = @connection.get(query_string)
        expect_response_code(response, 200)
        {property_keys: response.body.map! { |row| row[:property_keys].map(&:to_sym) }}
      end

      def find_all_nodes(label_name)
        search_result_to_enumerable_first_column(_query_or_fail("MATCH (n:`#{label_name}`) RETURN ID(n)"))
      end

      def find_nodes(label_name, key, value)
        value = "'#{value}'" if value.is_a? String

        response = _query_or_fail("MATCH (n:`#{label_name}`) WHERE n.#{key} = #{value} RETURN ID(n)")
        search_result_to_enumerable_first_column(response)
      end

      def query(*args)
        if [[String], [String, Hash]].include?(args.map(&:class))
<<<<<<< HEAD
          query, params = args[0, 2]
          response = _query_response(query, params)
=======
          query = args[0]
          params = args[1]

          response = _query(query, params)
          response.raise_error if response.error?
>>>>>>> 457ac0ee
          response.to_node_enumeration(query)
        else
          options = args[0] || {}
          Neo4j::Core::Query.new(options.merge(session: self))
        end
      end

<<<<<<< HEAD
      def _query_or_fail(q, single_row = false, params = nil)
        response = _query_response(q, params)
        single_row ? response.first_data : response
=======
      def _query_data(q)
        r = _query_or_fail(q, true)
        Neo4j::Transaction.current ? r : r[:data]
      end

      DEFAULT_RETRY_COUNT = ENV['NEO4J_RETRY_COUNT'] || 10
      def _query_or_fail(q, single_row = false, params = nil, retry_count = DEFAULT_RETRY_COUNT)
        response = _query(q, params)
        if response.error?
          _retry_or_raise(q, params, single_row, retry_count, response)
        else
          single_row ? response.first_data : response
        end
      end

      def _retry_or_raise(q, params, single_row, retry_count, response)
        response.raise_error unless response.retryable_error?
        retry_count > 0 ? _query_or_fail(q, single_row, params, retry_count - 1) : response.raise_error
>>>>>>> 457ac0ee
      end

      def _query_entity_data(q, id = nil, params = nil)
        response = _query_response(q, params)
        response.entity_data(id)
      end

      def _query_response(q, params = nil)
        _query(q, params).tap do |response|
          response.raise_error if response.error?
        end
      end

      def _query(q, params = nil)
        curr_tx = Neo4j::Transaction.current
        if curr_tx
          curr_tx._query(q, params)
        else
          url = resource_url(:cypher)
          q = params.nil? ? {'query' => q} : {'query' => q, 'params' => params}
          response = @connection.post(url, q)
          CypherResponse.create_with_no_tx(response)
        end
      end

      def search_result_to_enumerable_first_column(response)
        return [] unless response.data
<<<<<<< HEAD
        if Neo4j::Transaction.current
          enumerator_for_search_result_first_column(response) do |yielder, data|
            data['row'].each do |id|
              yielder << CypherNode.new(self, id).wrapper
=======

        Enumerator.new do |yielder|
          response.data.each do |data|
            if Neo4j::Transaction.current
              data[:row].each do |id|
                yielder << CypherNode.new(self, id).wrapper
              end
            else
              yielder << CypherNode.new(self, data[0]).wrapper
>>>>>>> 457ac0ee
            end
          end
        else
          enumerator_for_search_result_first_column(response) do |yielder, data|
            yielder << CypherNode.new(self, data[0]).wrapper
          end
        end
      end

<<<<<<< HEAD
      def enumerator_for_search_result_first_column(response)
        Enumerator.new do |yielder|
          response.data.each do |data|
            yield yielder, data
          end
=======
      def map_column(key, map, data)
        if map[key] == :node
          CypherNode.new(self, data).wrapper
        elsif map[key] == :rel || map[:key] || :relationship
          CypherRelationship.new(self, data)
        else
          data
>>>>>>> 457ac0ee
        end
      end
    end
  end
end<|MERGE_RESOLUTION|>--- conflicted
+++ resolved
@@ -160,16 +160,11 @@
 
       def query(*args)
         if [[String], [String, Hash]].include?(args.map(&:class))
-<<<<<<< HEAD
-          query, params = args[0, 2]
-          response = _query_response(query, params)
-=======
           query = args[0]
           params = args[1]
 
           response = _query(query, params)
           response.raise_error if response.error?
->>>>>>> 457ac0ee
           response.to_node_enumeration(query)
         else
           options = args[0] || {}
@@ -177,11 +172,6 @@
         end
       end
 
-<<<<<<< HEAD
-      def _query_or_fail(q, single_row = false, params = nil)
-        response = _query_response(q, params)
-        single_row ? response.first_data : response
-=======
       def _query_data(q)
         r = _query_or_fail(q, true)
         Neo4j::Transaction.current ? r : r[:data]
@@ -200,7 +190,6 @@
       def _retry_or_raise(q, params, single_row, retry_count, response)
         response.raise_error unless response.retryable_error?
         retry_count > 0 ? _query_or_fail(q, single_row, params, retry_count - 1) : response.raise_error
->>>>>>> 457ac0ee
       end
 
       def _query_entity_data(q, id = nil, params = nil)
@@ -228,12 +217,6 @@
 
       def search_result_to_enumerable_first_column(response)
         return [] unless response.data
-<<<<<<< HEAD
-        if Neo4j::Transaction.current
-          enumerator_for_search_result_first_column(response) do |yielder, data|
-            data['row'].each do |id|
-              yielder << CypherNode.new(self, id).wrapper
-=======
 
         Enumerator.new do |yielder|
           response.data.each do |data|
@@ -243,7 +226,6 @@
               end
             else
               yielder << CypherNode.new(self, data[0]).wrapper
->>>>>>> 457ac0ee
             end
           end
         else
@@ -253,13 +235,6 @@
         end
       end
 
-<<<<<<< HEAD
-      def enumerator_for_search_result_first_column(response)
-        Enumerator.new do |yielder|
-          response.data.each do |data|
-            yield yielder, data
-          end
-=======
       def map_column(key, map, data)
         if map[key] == :node
           CypherNode.new(self, data).wrapper
@@ -267,7 +242,6 @@
           CypherRelationship.new(self, data)
         else
           data
->>>>>>> 457ac0ee
         end
       end
     end
