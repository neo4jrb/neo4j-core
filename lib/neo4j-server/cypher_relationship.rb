module Neo4j
  module Server
    class CypherRelationship < Neo4j::Relationship
      include Neo4j::Server::Resource
      include Neo4j::Core::CypherTranslator
      include Neo4j::Core::ActiveEntity

      def initialize(session, value)
        @session = session
        @response_hash = value
        @rel_type = @response_hash['type']
        @props = @response_hash['data']
        @start_node_neo_id = @response_hash['start'].is_a?(Integer) ? @response_hash['start'] : @response_hash['start'].match(/\d+$/)[0].to_i
        @end_node_neo_id = @response_hash['end'].is_a?(Integer) ? @response_hash['end'] : @response_hash['end'].match(/\d+$/)[0].to_i
        @id = @response_hash['id']
      end

      def ==(other)
        other.class == self.class && other.neo_id == neo_id
      end
      alias_method :eql?, :==

      attr_reader :id

      def neo_id
        id
      end

      def inspect
        "CypherRelationship #{neo_id}"
      end

      def load_resource
        return if resource_data_present?

        @resource_data = @session._query_or_fail("#{match_start} RETURN n", true, neo_id: neo_id) # r.first_data
      end

      attr_reader :start_node_neo_id

      attr_reader :end_node_neo_id

      def _start_node_id
        @start_node_neo_id ||= get_node_id(:start)
      end

      def _end_node_id
        @end_node_neo_id ||= get_node_id(:end)
      end

      def _start_node
        @_start_node ||= Neo4j::Node._load(start_node_neo_id)
      end

      def _end_node
        load_resource
        @_end_node ||= Neo4j::Node._load(end_node_neo_id)
      end

      def get_node_id(direction)
        load_resource
        resource_url_id(resource_url(direction))
      end

      def get_property(key)
        @session._query_or_fail("#{match_start} RETURN n.`#{key}`", true, neo_id: neo_id)
      end

      def set_property(key, value)
        @session._query_or_fail("#{match_start} SET n.`#{key}` = {value}", false,  value: value, neo_id: neo_id)
      end

      def remove_property(key)
        @session._query_or_fail("#{match_start} REMOVE n.`#{key}`", false, neo_id: neo_id)
      end

      # (see Neo4j::Relationship#props)
      def props
        if @props
          @props
        else
          hash = @session._query_entity_data("#{match_start} RETURN n", nil, neo_id: neo_id)
          @props = Hash[hash['data'].map { |k, v| [k.to_sym, v] }]
        end
      end

      # (see Neo4j::Relationship#props=)
      def props=(properties)
        @session._query_or_fail("#{match_start} SET n = { props }", false,  props: properties, neo_id: neo_id)
        properties
      end

      # (see Neo4j::Relationship#update_props)
      def update_props(properties)
        return if properties.empty?
        q = "#{match_start} SET " + properties.keys.map do |k|
          "n.`#{k}`= #{escape_value(properties[k])}"
        end.join(',')
        @session._query_or_fail(q, false, neo_id: neo_id)
        properties
      end

      def rel_type
        @rel_type.to_sym
      end

<<<<<<< HEAD
    def del
      @session._query("#{match_start} DELETE n", neo_id: neo_id)
    end
    alias_method :delete, :del
    alias_method :destroy, :del
=======
      def del
        @session._query("#{match_start} DELETE n", neo_id: neo_id).raise_unless_response_code(200)
      end
      alias_method :delete, :del
      alias_method :destroy, :del
>>>>>>> c7692da5

      def exist?
        response = @session._query("#{match_start} RETURN n", neo_id: neo_id)
        # binding.pry
        (response.data.nil? || response.data.empty?) ? false : true
      end

      private

      def match_start(identifier = 'n')
        "MATCH (node)-[#{identifier}]-() WHERE ID(#{identifier}) = {neo_id}"
      end

      def resource_data_present?
        !resource_data.nil? && !resource_data.empty?
      end
    end
  end
end<|MERGE_RESOLUTION|>--- conflicted
+++ resolved
@@ -1,138 +1,128 @@
-module Neo4j
-  module Server
-    class CypherRelationship < Neo4j::Relationship
-      include Neo4j::Server::Resource
-      include Neo4j::Core::CypherTranslator
-      include Neo4j::Core::ActiveEntity
+module Neo4j::Server
+  class CypherRelationship < Neo4j::Relationship
+    include Neo4j::Server::Resource
+    include Neo4j::Core::CypherTranslator
+    include Neo4j::Core::ActiveEntity
 
-      def initialize(session, value)
-        @session = session
-        @response_hash = value
-        @rel_type = @response_hash['type']
-        @props = @response_hash['data']
-        @start_node_neo_id = @response_hash['start'].is_a?(Integer) ? @response_hash['start'] : @response_hash['start'].match(/\d+$/)[0].to_i
-        @end_node_neo_id = @response_hash['end'].is_a?(Integer) ? @response_hash['end'] : @response_hash['end'].match(/\d+$/)[0].to_i
-        @id = @response_hash['id']
+    def initialize(session, value)
+      @session = session
+      @response_hash = value
+      @rel_type = @response_hash['type']
+      @props = @response_hash['data']
+      @start_node_neo_id = @response_hash['start'].is_a?(Integer) ? @response_hash['start'] : @response_hash['start'].match(/\d+$/)[0].to_i
+      @end_node_neo_id = @response_hash['end'].is_a?(Integer) ? @response_hash['end'] : @response_hash['end'].match(/\d+$/)[0].to_i
+      @id = @response_hash['id']
+    end
+
+    def ==(other)
+      other.class == self.class && other.neo_id == neo_id
+    end
+    alias_method :eql?, :==
+
+    attr_reader :id
+
+    def neo_id
+      id
+    end
+
+    def inspect
+      "CypherRelationship #{neo_id}"
+    end
+
+    def load_resource
+      return if resource_data_present?
+
+      @resource_data = @session._query_or_fail("#{match_start} RETURN n", true, neo_id: neo_id) # r.first_data
+    end
+
+    attr_reader :start_node_neo_id
+
+    attr_reader :end_node_neo_id
+
+    def _start_node_id
+      @start_node_neo_id ||= get_node_id(:start)
+    end
+
+    def _end_node_id
+      @end_node_neo_id ||= get_node_id(:end)
+    end
+
+    def _start_node
+      @_start_node ||= Neo4j::Node._load(start_node_neo_id)
+    end
+
+    def _end_node
+      load_resource
+      @_end_node ||= Neo4j::Node._load(end_node_neo_id)
+    end
+
+    def get_node_id(direction)
+      load_resource
+      resource_url_id(resource_url(direction))
+    end
+
+    def get_property(key)
+      @session._query_or_fail("#{match_start} RETURN n.`#{key}`", true, neo_id: neo_id)
+    end
+
+    def set_property(key, value)
+      @session._query_or_fail("#{match_start} SET n.`#{key}` = {value}", false,  value: value, neo_id: neo_id)
+    end
+
+    def remove_property(key)
+      @session._query_or_fail("#{match_start} REMOVE n.`#{key}`", false, neo_id: neo_id)
+    end
+
+    # (see Neo4j::Relationship#props)
+    def props
+      if @props
+        @props
+      else
+        hash = @session._query_entity_data("#{match_start} RETURN n", nil, neo_id: neo_id)
+        @props = Hash[hash['data'].map { |k, v| [k.to_sym, v] }]
       end
+    end
 
-      def ==(other)
-        other.class == self.class && other.neo_id == neo_id
-      end
-      alias_method :eql?, :==
+    # (see Neo4j::Relationship#props=)
+    def props=(properties)
+      @session._query_or_fail("#{match_start} SET n = { props }", false,  props: properties, neo_id: neo_id)
+      properties
+    end
 
-      attr_reader :id
+    # (see Neo4j::Relationship#update_props)
+    def update_props(properties)
+      return if properties.empty?
+      q = "#{match_start} SET " + properties.keys.map do |k|
+        "n.`#{k}`= #{escape_value(properties[k])}"
+      end.join(',')
+      @session._query_or_fail(q, false, neo_id: neo_id)
+      properties
+    end
 
-      def neo_id
-        id
-      end
+    def rel_type
+      @rel_type.to_sym
+    end
 
-      def inspect
-        "CypherRelationship #{neo_id}"
-      end
-
-      def load_resource
-        return if resource_data_present?
-
-        @resource_data = @session._query_or_fail("#{match_start} RETURN n", true, neo_id: neo_id) # r.first_data
-      end
-
-      attr_reader :start_node_neo_id
-
-      attr_reader :end_node_neo_id
-
-      def _start_node_id
-        @start_node_neo_id ||= get_node_id(:start)
-      end
-
-      def _end_node_id
-        @end_node_neo_id ||= get_node_id(:end)
-      end
-
-      def _start_node
-        @_start_node ||= Neo4j::Node._load(start_node_neo_id)
-      end
-
-      def _end_node
-        load_resource
-        @_end_node ||= Neo4j::Node._load(end_node_neo_id)
-      end
-
-      def get_node_id(direction)
-        load_resource
-        resource_url_id(resource_url(direction))
-      end
-
-      def get_property(key)
-        @session._query_or_fail("#{match_start} RETURN n.`#{key}`", true, neo_id: neo_id)
-      end
-
-      def set_property(key, value)
-        @session._query_or_fail("#{match_start} SET n.`#{key}` = {value}", false,  value: value, neo_id: neo_id)
-      end
-
-      def remove_property(key)
-        @session._query_or_fail("#{match_start} REMOVE n.`#{key}`", false, neo_id: neo_id)
-      end
-
-      # (see Neo4j::Relationship#props)
-      def props
-        if @props
-          @props
-        else
-          hash = @session._query_entity_data("#{match_start} RETURN n", nil, neo_id: neo_id)
-          @props = Hash[hash['data'].map { |k, v| [k.to_sym, v] }]
-        end
-      end
-
-      # (see Neo4j::Relationship#props=)
-      def props=(properties)
-        @session._query_or_fail("#{match_start} SET n = { props }", false,  props: properties, neo_id: neo_id)
-        properties
-      end
-
-      # (see Neo4j::Relationship#update_props)
-      def update_props(properties)
-        return if properties.empty?
-        q = "#{match_start} SET " + properties.keys.map do |k|
-          "n.`#{k}`= #{escape_value(properties[k])}"
-        end.join(',')
-        @session._query_or_fail(q, false, neo_id: neo_id)
-        properties
-      end
-
-      def rel_type
-        @rel_type.to_sym
-      end
-
-<<<<<<< HEAD
     def del
       @session._query("#{match_start} DELETE n", neo_id: neo_id)
     end
     alias_method :delete, :del
     alias_method :destroy, :del
-=======
-      def del
-        @session._query("#{match_start} DELETE n", neo_id: neo_id).raise_unless_response_code(200)
-      end
-      alias_method :delete, :del
-      alias_method :destroy, :del
->>>>>>> c7692da5
 
-      def exist?
-        response = @session._query("#{match_start} RETURN n", neo_id: neo_id)
-        # binding.pry
-        (response.data.nil? || response.data.empty?) ? false : true
-      end
+    def exist?
+      response = @session._query("#{match_start} RETURN n", neo_id: neo_id)
+      # binding.pry
+      (response.data.nil? || response.data.empty?) ? false : true
+    end
 
-      private
+    private
 
-      def match_start(identifier = 'n')
-        "MATCH (node)-[#{identifier}]-() WHERE ID(#{identifier}) = {neo_id}"
-      end
+    def match_start(identifier = 'n')
+      "MATCH (node)-[#{identifier}]-() WHERE ID(#{identifier}) = {neo_id}"
+    end
 
-      def resource_data_present?
-        !resource_data.nil? && !resource_data.empty?
-      end
+    def resource_data_present?
+      !resource_data.nil? && !resource_data.empty?
     end
   end
 end