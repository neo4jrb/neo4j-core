module Neo4j::Server

  class CypherRelationship < Neo4j::Relationship
    include Neo4j::Server::Resource
    include Neo4j::Core::CypherTranslator
    include Neo4j::Core::ActiveEntity

    def initialize(session, value)
      @session = session
      @response_hash = value
      @rel_type = @response_hash['type']
      @props = @response_hash['data']
      @start_node_neo_id = @response_hash['start'].is_a?(Integer) ? @response_hash['start'] : @response_hash['start'].match(/\d+$/)[0].to_i
      @end_node_neo_id = @response_hash['end'].is_a?(Integer) ? @response_hash['end'] : @response_hash['end'].match(/\d+$/)[0].to_i
      @id = @response_hash['id']
    end

    def ==(other)
      other.class == self.class && other.neo_id == neo_id
    end
    alias_method :eql?, :==

    def id
      @id
    end

    def neo_id
      id
    end

    def inspect
      "CypherRelationship #{neo_id}"
    end

    def load_resource
      if resource_data.nil? || resource_data.empty?
        @resource_data = @session._query_or_fail("#{match_start} RETURN n", true, neo_id: neo_id) # r.first_data
      end
    end

    def start_node_neo_id
      @start_node_neo_id
    end

    def end_node_neo_id
      @end_node_neo_id
    end

    def _start_node_id
      @start_node_neo_id ||= get_node_id(:start)
    end

    def _end_node_id
      @end_node_neo_id ||= get_node_id(:end)
    end

    def _start_node
      @_start_node ||= Neo4j::Node._load(start_node_neo_id)
    end

    def _end_node
      load_resource
      @_end_node ||= Neo4j::Node._load(end_node_neo_id)
    end

    def get_node_id(direction)
      load_resource
      resource_url_id(resource_url(direction))
    end

    def get_property(key)
      @session._query_or_fail("#{match_start} RETURN n.`#{key}`", true, neo_id: neo_id )
    end

<<<<<<< HEAD
    def set_property(key, value)
      @session._query_or_fail("#{match_start} SET n.`#{key}` = {value}", false, value: value)
=======
    def set_property(key,value)
      @session._query_or_fail("#{match_start} SET n.`#{key}` = {value}", false, { value: value, neo_id: neo_id })
>>>>>>> e9988248
    end

    def remove_property(key)
      @session._query_or_fail("#{match_start} REMOVE n.`#{key}`", false, neo_id: neo_id)
    end

    # (see Neo4j::Relationship#props)
    def props
      if @props
        @props
      else
<<<<<<< HEAD
        hash = @session._query_entity_data("#{match_start} RETURN n")
        @props = Hash[hash['data'].map { |k, v| [k.to_sym, v] }]
=======
        hash = @session._query_entity_data("#{match_start} RETURN n", nil, neo_id: neo_id)
        @props = Hash[hash['data'].map{ |k, v| [k.to_sym, v] }]
>>>>>>> e9988248
      end
    end

    # (see Neo4j::Relationship#props=)
    def props=(properties)
<<<<<<< HEAD
      @session._query_or_fail("#{match_start} SET n = { props }", false, props: properties)
=======
      @session._query_or_fail("#{match_start} SET n = { props }", false, { props: properties, neo_id: neo_id })
>>>>>>> e9988248
      properties
    end

    # (see Neo4j::Relationship#update_props)
    def update_props(properties)
      return if properties.empty?
      q = "#{match_start} SET " + properties.keys.map do |k|
        "n.`#{k}`= #{escape_value(properties[k])}"
      end.join(',')
      @session._query_or_fail(q, false, neo_id: neo_id)
      properties
    end

    def rel_type
      @rel_type.to_sym
    end

    def del
      @session._query("#{match_start} DELETE n", neo_id: neo_id).raise_unless_response_code(200)
    end
    alias_method :delete, :del
    alias_method :destroy, :del

    def exist?
      response = @session._query("#{match_start} RETURN n", neo_id: neo_id)
      # binding.pry
      (response.data.nil? || response.data.empty?) ? false : true
    end

    private

    def match_start(identifier = 'n')
      "MATCH (node)-[#{identifier}]-() WHERE ID(#{identifier}) = {neo_id}"
    end
  end
end<|MERGE_RESOLUTION|>--- conflicted
+++ resolved
@@ -69,16 +69,11 @@
     end
 
     def get_property(key)
-      @session._query_or_fail("#{match_start} RETURN n.`#{key}`", true, neo_id: neo_id )
+      @session._query_or_fail("#{match_start} RETURN n.`#{key}`", true, neo_id: neo_id)
     end
 
-<<<<<<< HEAD
     def set_property(key, value)
-      @session._query_or_fail("#{match_start} SET n.`#{key}` = {value}", false, value: value)
-=======
-    def set_property(key,value)
-      @session._query_or_fail("#{match_start} SET n.`#{key}` = {value}", false, { value: value, neo_id: neo_id })
->>>>>>> e9988248
+      @session._query_or_fail("#{match_start} SET n.`#{key}` = {value}", false,  value: value, neo_id: neo_id)
     end
 
     def remove_property(key)
@@ -90,23 +85,14 @@
       if @props
         @props
       else
-<<<<<<< HEAD
-        hash = @session._query_entity_data("#{match_start} RETURN n")
+        hash = @session._query_entity_data("#{match_start} RETURN n", nil, neo_id: neo_id)
         @props = Hash[hash['data'].map { |k, v| [k.to_sym, v] }]
-=======
-        hash = @session._query_entity_data("#{match_start} RETURN n", nil, neo_id: neo_id)
-        @props = Hash[hash['data'].map{ |k, v| [k.to_sym, v] }]
->>>>>>> e9988248
       end
     end
 
     # (see Neo4j::Relationship#props=)
     def props=(properties)
-<<<<<<< HEAD
-      @session._query_or_fail("#{match_start} SET n = { props }", false, props: properties)
-=======
-      @session._query_or_fail("#{match_start} SET n = { props }", false, { props: properties, neo_id: neo_id })
->>>>>>> e9988248
+      @session._query_or_fail("#{match_start} SET n = { props }", false,  props: properties, neo_id: neo_id)
       properties
     end
 
