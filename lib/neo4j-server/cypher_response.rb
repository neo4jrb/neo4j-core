--- conflicted
+++ resolved
@@ -1,226 +1,218 @@
-module Neo4j
-  module Server
-    class CypherResponse
-      attr_reader :data, :columns, :error_msg, :error_status, :error_code, :response
-
-      class ResponseError < StandardError
-        attr_reader :status, :code
-
-        def initialize(msg, status, code)
-          super(msg)
-          @status = status
-          @code = code
+module Neo4j::Server
+  class CypherResponse
+    attr_reader :data, :columns, :error_msg, :error_status, :error_code, :response
+
+    class ResponseError < StandardError
+      attr_reader :status, :code
+
+      def initialize(msg, status, code)
+        super(msg)
+        @status = status
+        @code = code
+      end
+    end
+
+
+    class HashEnumeration
+      include Enumerable
+      extend Forwardable
+      def_delegator :@response, :error_msg
+      def_delegator :@response, :error_status
+      def_delegator :@response, :error_code
+      def_delegator :@response, :columns
+      def_delegator :@response, :struct
+
+      def initialize(response, query)
+        @response = response
+        @query = query
+      end
+
+      def to_s
+        @query
+      end
+
+      def inspect
+        "Enumerable query: '#{@query}'"
+      end
+
+      def each(&block)
+        @response.each_data_row do |row|
+          yield(row.each_with_index.each_with_object(struct.new) do |(value, i), result|
+            result[columns[i].to_sym] = value
+          end)
         end
       end
-
-
-      class HashEnumeration
-        include Enumerable
-        extend Forwardable
-        def_delegator :@response, :error_msg
-        def_delegator :@response, :error_status
-        def_delegator :@response, :error_code
-        def_delegator :@response, :columns
-        def_delegator :@response, :struct
-
-        def initialize(response, query)
-          @response = response
-          @query = query
+    end
+
+    def to_struct_enumeration(cypher = '')
+      HashEnumeration.new(self, cypher)
+    end
+
+    def to_node_enumeration(cypher = '', session = Neo4j::Session.current)
+      Enumerator.new do |yielder|
+        @result_index = 0
+        to_struct_enumeration(cypher).each do |row|
+          @row_index = 0
+          yielder << row.each_pair.each_with_object(@struct.new) do |(column, value), result|
+            result[column] = map_row_value(value, session)
+            @row_index += 1
+          end
+          @result_index += 1
         end
-
-        def to_s
-          @query
-        end
-
-        def inspect
-          "Enumerable query: '#{@query}'"
-        end
-
-        def each(&block)
-          @response.each_data_row do |row|
-            yield(row.each_with_index.each_with_object(struct.new) do |(value, i), result|
-              result[columns[i].to_sym] = value
-            end)
-          end
-        end
-      end
-
-      def to_struct_enumeration(cypher = '')
-        HashEnumeration.new(self, cypher)
-      end
-
-      def to_node_enumeration(cypher = '', session = Neo4j::Session.current)
-        Enumerator.new do |yielder|
-          @result_index = 0
-          to_struct_enumeration(cypher).each do |row|
-            @row_index = 0
-            yielder << row.each_pair.each_with_object(@struct.new) do |(column, value), result|
-              result[column] = map_row_value(value, session)
-              @row_index += 1
-            end
-            @result_index += 1
-          end
-        end
-      end
-
-      def map_row_value(value, session)
-        if value.is_a?(Hash)
-          hash_value_as_object(value, session)
-        elsif value.is_a?(Array)
-          value.map { |v| map_row_value(v, session) }
-        else
-          value
-        end
-      end
-
-      def hash_value_as_object(value, session)
-        return value unless value['labels'] || value['type'] || transaction_response?
-
-        obj_type, data =  if transaction_response?
-                            add_transaction_entity_id
-                            [(mapped_rest_data['start'] ? CypherRelationship : CypherNode), mapped_rest_data]
-                          elsif value['labels'] || value['type']
-                            add_entity_id(value)
-                            [(value['labels'] ? CypherNode : CypherRelationship), value]
-                          end
-        obj_type.new(session, data).wrapper
-      end
-
-      attr_reader :struct
-
-      def initialize(response, uncommited = false)
-        @response = response
-        @uncommited = uncommited
-      end
-
-      def entity_data(id = nil)
-        if @uncommited
-          data = @data.first['row'].first
-          data.is_a?(Hash) ? {'data' => data, 'id' => id} : data
-        else
-          data = @data[0][0]
-          data.is_a?(Hash) ? add_entity_id(data) : data
-        end
-      end
-
-      def first_data(id = nil)
-        if @uncommited
-          data = @data.first['row'].first
-          # data.is_a?(Hash) ? {'data' => data, 'id' => id} : data
-        else
-          data = @data[0][0]
-          data.is_a?(Hash) ? add_entity_id(data) : data
-        end
-      end
-
-      def add_entity_id(data)
-        data.merge!('id' => data['self'].split('/')[-1].to_i)
-      end
-
-      def add_transaction_entity_id
-        mapped_rest_data.merge!('id' => mapped_rest_data['self'].split('/').last.to_i)
-      end
-
-      def error?
-        !!@error
-      end
-
-      def data?
-        !response.body['data'].nil?
-      end
-
-<<<<<<< HEAD
+      end
+    end
+
+    def map_row_value(value, session)
+      if value.is_a?(Hash)
+        hash_value_as_object(value, session)
+      elsif value.is_a?(Array)
+        value.map { |v| map_row_value(v, session) }
+      else
+        value
+      end
+    end
+
+    def hash_value_as_object(value, session)
+      return value unless value['labels'] || value['type'] || transaction_response?
+
+      obj_type, data =  if transaction_response?
+                          add_transaction_entity_id
+                          [(mapped_rest_data['start'] ? CypherRelationship : CypherNode), mapped_rest_data]
+                        elsif value['labels'] || value['type']
+                          add_entity_id(value)
+                          [(value['labels'] ? CypherNode : CypherRelationship), value]
+                        end
+      obj_type.new(session, data).wrapper
+    end
+
+    attr_reader :struct
+
+    def initialize(response, uncommited = false)
+      @response = response
+      @uncommited = uncommited
+    end
+
+    def entity_data(id = nil)
+      if @uncommited
+        data = @data.first['row'].first
+        data.is_a?(Hash) ? {'data' => data, 'id' => id} : data
+      else
+        data = @data[0][0]
+        data.is_a?(Hash) ? add_entity_id(data) : data
+      end
+    end
+
+    def first_data(id = nil)
+      if @uncommited
+        data = @data.first['row'].first
+        # data.is_a?(Hash) ? {'data' => data, 'id' => id} : data
+      else
+        data = @data[0][0]
+        data.is_a?(Hash) ? add_entity_id(data) : data
+      end
+    end
+
+    def add_entity_id(data)
+      data.merge!('id' => data['self'].split('/')[-1].to_i)
+    end
+
+    def add_transaction_entity_id
+      mapped_rest_data.merge!('id' => mapped_rest_data['self'].split('/').last.to_i)
+    end
+
+    def error?
+      !!@error
+    end
+
+    def data?
+      !response.body['data'].nil?
+    end
+
     def raise_unless_response_code(code)
       fail "Response code #{response.status}, expected #{code} for #{response.headers['location']}, #{response.body}" unless response.status == code
     end
-=======
-      def raise_unless_response_code(code)
-        fail "Response code #{response.code}, expected #{code} for #{response.request.path}, #{response.body}" unless response.status == code
-      end
->>>>>>> c7692da5
-
-      def each_data_row
-        if @uncommited
-          data.each { |r| yield r['row'] }
-        else
-          data.each { |r| yield r }
-        end
-      end
-
-      def set_data(data, columns)
-        @data = data
-        @columns = columns
-        @struct = columns.empty? ? Object.new : Struct.new(*columns.map(&:to_sym))
-        self
-      end
-
-      def set_error(error_msg, error_status, error_core)
-        @error = true
-        @error_msg = error_msg
-        @error_status = error_status
-        @error_code = error_core
-        self
-      end
-
-      def raise_error
-        fail 'Tried to raise error without an error' unless @error
-        fail ResponseError.new(@error_msg, @error_status, @error_code)
-      end
-
-      def raise_cypher_error
-        fail 'Tried to raise error without an error' unless @error
-        fail Neo4j::Session::CypherError.new(@error_msg, @error_code, @error_status)
-      end
-
-
-      def self.create_with_no_tx(response)
-        case response.status
-        when 200
-          CypherResponse.new(response).set_data(response.body['data'], response.body['columns'])
-        when 400
-          CypherResponse.new(response).set_error(response.body['message'], response.body['exception'], response.body['fullname'])
-        else
-          fail "Unknown response code #{response.status} for #{response.env[:url]}"
-        end
-      end
-
-      def self.create_with_tx(response)
-        fail "Unknown response code #{response.status} for #{response.request_uri}" unless response.status == 200
-
-        first_result = response.body['results'][0]
-        cr = CypherResponse.new(response, true)
-
-        if response.body['errors'].empty?
-          cr.set_data(first_result['data'], first_result['columns'])
-        else
-          first_error = response.body['errors'].first
-          cr.set_error(first_error['message'], first_error['status'], first_error['code'])
-        end
-        cr
-      end
-
-      def transaction_response?
-        response.respond_to?('body') && !response.body['commit'].nil?
-      end
-
-      def rest_data
-        @result_index = @row_index = 0
-        mapped_rest_data
-      end
-
-      def rest_data_with_id
-        rest_data.merge!('id' => mapped_rest_data['self'].split('/').last.to_i)
-      end
-
-      private
-
-      attr_reader :row_index
-
-      attr_reader :result_index
-
-      def mapped_rest_data
-        response.body['results'][0]['data'][result_index]['rest'][row_index]
-      end
+
+    def each_data_row
+      if @uncommited
+        data.each { |r| yield r['row'] }
+      else
+        data.each { |r| yield r }
+      end
+    end
+
+    def set_data(data, columns)
+      @data = data
+      @columns = columns
+      @struct = columns.empty? ? Object.new : Struct.new(*columns.map(&:to_sym))
+      self
+    end
+
+    def set_error(error_msg, error_status, error_core)
+      @error = true
+      @error_msg = error_msg
+      @error_status = error_status
+      @error_code = error_core
+      self
+    end
+
+    def raise_error
+      fail 'Tried to raise error without an error' unless @error
+      fail ResponseError.new(@error_msg, @error_status, @error_code)
+    end
+
+    def raise_cypher_error
+      fail 'Tried to raise error without an error' unless @error
+      fail Neo4j::Session::CypherError.new(@error_msg, @error_code, @error_status)
+    end
+
+
+    def self.create_with_no_tx(response)
+      case response.status
+      when 200
+        CypherResponse.new(response).set_data(response.body['data'], response.body['columns'])
+      when 400
+        CypherResponse.new(response).set_error(response.body['message'], response.body['exception'], response.body['fullname'])
+      else
+        fail "Unknown response code #{response.status} for #{response.env[:url]}"
+      end
+    end
+
+    def self.create_with_tx(response)
+      fail "Unknown response code #{response.status} for #{response.request_uri}" unless response.status == 200
+
+      first_result = response.body['results'][0]
+      cr = CypherResponse.new(response, true)
+
+      if response.body['errors'].empty?
+        cr.set_data(first_result['data'], first_result['columns'])
+      else
+        first_error = response.body['errors'].first
+        cr.set_error(first_error['message'], first_error['status'], first_error['code'])
+      end
+      cr
+    end
+
+    def transaction_response?
+      response.respond_to?('body') && !response.body['commit'].nil?
+    end
+
+    def rest_data
+      @result_index = @row_index = 0
+      mapped_rest_data
+    end
+
+    def rest_data_with_id
+      rest_data.merge!('id' => mapped_rest_data['self'].split('/').last.to_i)
+    end
+
+    private
+
+    attr_reader :row_index
+
+    attr_reader :result_index
+
+    def mapped_rest_data
+      response.body['results'][0]['data'][result_index]['rest'][row_index]
     end
   end
 end