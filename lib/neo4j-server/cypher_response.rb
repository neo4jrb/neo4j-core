module Neo4j
  module Server
    class CypherResponse
      attr_reader :data, :columns, :error_msg, :error_status, :error_code, :response

      class ResponseError < StandardError
        attr_reader :status, :code

        def initialize(msg, status, code)
          super(msg)
          @status = status
          @code = code
        end
      end


      class HashEnumeration
        include Enumerable
        extend Forwardable
        def_delegator :@response, :error_msg
        def_delegator :@response, :error_status
        def_delegator :@response, :error_code
        def_delegator :@response, :columns
        def_delegator :@response, :struct

        def initialize(response, query)
          @response = response
          @query = query
        end

        def to_s
          @query
        end

        def inspect
          "Enumerable query: '#{@query}'"
        end

        def each(&block)
          @response.each_data_row do |row|
            yield struct_rows(row)
          end
        end

        def struct_rows(row)
          struct.new.tap do |result|
            row.each_with_index { |value, i| result[columns[i]] = value }
          end
        end
      end

      EMPTY_STRING = ''
      def to_struct_enumeration(cypher = EMPTY_STRING)
        HashEnumeration.new(self, cypher)
      end

      def to_node_enumeration(cypher = EMPTY_STRING, session = Neo4j::Session.current)
        Enumerator.new do |yielder|
          @result_index = 0
          to_struct_enumeration(cypher).each do |row|
            @row_index = 0
            yielder << row_pair_in_struct(row, session)
            @result_index += 1
          end
        end
      end

      def row_pair_in_struct(row, session)
        @struct.new.tap do |result|
          row.each_pair do |column, value|
            result[column] = map_row_value(value, session)
            @row_index += 1
          end
        end
      end

      def map_row_value(value, session)
        if value.is_a?(Hash)
          hash_value_as_object(value, session)
        elsif value.is_a?(Array)
          value.map! { |v| map_row_value(v, session) }
        else
          value
        end
      end

      def hash_value_as_object(value, session)
<<<<<<< HEAD
        case
        when transaction_response?
          add_transaction_entity_id

          is_node = !mapped_rest_data['start']
          data = mapped_rest_data
        when value['labels'] || value['type']
          add_entity_id(value)

          is_node = value['labels']
          data = value
        else
          return value
        end
        (is_node ? CypherNode : CypherRelationship).new(session, data).wrapper
=======
        data =  case
                when transaction_response?
                  add_transaction_entity_id
                  mapped_rest_data
                when value[:labels] || value[:type]
                  add_entity_id(value)
                  value
                else
                  return value
                end
        (node?(value) ? CypherNode : CypherRelationship).new(session, data).wrapper
      end

      def node?(value)
        transaction_response? ? !mapped_rest_data[:start] : value[:labels]
>>>>>>> d18a89b9
      end

      attr_reader :struct

      def initialize(response, uncommited = false)
        @response = response
        @uncommited = uncommited
      end

      def entity_data(id = nil)
        if @uncommited
          data = @data.first[:row].first
          data.is_a?(Hash) ? {data: data, id: id} : data
        else
          data = @data[0][0]
          data.is_a?(Hash) ? add_entity_id(data) : data
        end
      end

      def first_data
        if @uncommited
          @data.first[:row].first
          # data.is_a?(Hash) ? {'data' => data, 'id' => id} : data
        else
          data = @data[0][0]
          data.is_a?(Hash) ? add_entity_id(data) : data
        end
      end

      def add_entity_id(data)
<<<<<<< HEAD
        data['id'] = self.class.id_from_url(data['self'])
        data
      end

      def add_transaction_entity_id
        mapped_rest_data['id'] = mapped_rest_data['self'].split('/').last.to_i
        mapped_rest_data
=======
        if data[:metadata] && data[:metadata][:id]
          data.merge!(id: data[:metadata][:id])
        else
          data.merge!(id: self.class.id_from_url(data[:self]))
        end
      end

      def add_transaction_entity_id
        mapped_rest_data.merge!(id: mapped_rest_data[:self].split('/').last.to_i)
>>>>>>> d18a89b9
      end

      def error?
        !!@error
      end

      def data?
        !response.body[:data].nil?
      end

      def raise_unless_response_code(code)
        fail "Response code #{response.status}, expected #{code} for #{response.headers[:location]}, #{response.body}" unless response.status == code
      end

      def each_data_row
        if @uncommited
          data.each { |r| yield r[:row] }
        else
          data.each { |r| yield r }
        end
      end

      def set_data(data, columns)
        @data = data
        @columns = columns
        @struct = columns.empty? ? Object.new : Struct.new(*columns.map(&:to_sym))
        self
      end

      def set_error(error_msg, error_status, error_core)
        @error = true
        @error_msg = error_msg
        @error_status = error_status
        @error_code = error_core
        self
      end

      def raise_error
        fail 'Tried to raise error without an error' unless @error
        fail ResponseError.new(@error_msg, @error_status, @error_code)
      end

      def raise_cypher_error
        fail 'Tried to raise error without an error' unless @error
        fail Neo4j::Session::CypherError.new(@error_msg, @error_code, @error_status)
      end


      def self.create_with_no_tx(response)
        case response.status
        when 200
          CypherResponse.new(response).set_data(response.body[:data], response.body[:columns])
        when 400
          CypherResponse.new(response).set_error(response.body[:message], response.body[:exception], response.body[:fullname])
        else
          fail "Unknown response code #{response.status} for #{response.env[:url]}"
        end
      end

      def self.create_with_tx(response)
        fail "Unknown response code #{response.status} for #{response.request_uri}" unless response.status == 200

        first_result = response.body[:results][0]
        cr = CypherResponse.new(response, true)

        if response.body[:errors].empty?
          cr.set_data(first_result[:data], first_result[:columns])
        else
          first_error = response.body[:errors].first
          cr.set_error(first_error[:message], first_error[:status], first_error[:code])
        end
        cr
      end

      def transaction_response?
        response.respond_to?(:body) && !response.body[:commit].nil?
      end

      def rest_data
        @result_index = @row_index = 0
        mapped_rest_data
      end

      def rest_data_with_id
<<<<<<< HEAD
        rest_data['id'] = mapped_rest_data['self'].split('/').last.to_i
        rest_data
=======
        rest_data.merge!(id: mapped_rest_data[:self].split('/').last.to_i)
>>>>>>> d18a89b9
      end

      class << self
        def id_from_url(url)
          url.split('/')[-1].to_i
        end
      end

      private

      attr_reader :row_index

      attr_reader :result_index

      def mapped_rest_data
        response.body[:results][0][:data][result_index][:rest][row_index]
      end
    end
  end
end<|MERGE_RESOLUTION|>--- conflicted
+++ resolved
@@ -85,23 +85,6 @@
       end
 
       def hash_value_as_object(value, session)
-<<<<<<< HEAD
-        case
-        when transaction_response?
-          add_transaction_entity_id
-
-          is_node = !mapped_rest_data['start']
-          data = mapped_rest_data
-        when value['labels'] || value['type']
-          add_entity_id(value)
-
-          is_node = value['labels']
-          data = value
-        else
-          return value
-        end
-        (is_node ? CypherNode : CypherRelationship).new(session, data).wrapper
-=======
         data =  case
                 when transaction_response?
                   add_transaction_entity_id
@@ -117,7 +100,6 @@
 
       def node?(value)
         transaction_response? ? !mapped_rest_data[:start] : value[:labels]
->>>>>>> d18a89b9
       end
 
       attr_reader :struct
@@ -148,25 +130,17 @@
       end
 
       def add_entity_id(data)
-<<<<<<< HEAD
-        data['id'] = self.class.id_from_url(data['self'])
+        data[:id] = if data[:metadata] && data[:metadata][:id]
+                      data[:metadata][:id]
+                    else
+                      self.class.id_from_url(data[:self])
+                    end
         data
       end
 
       def add_transaction_entity_id
-        mapped_rest_data['id'] = mapped_rest_data['self'].split('/').last.to_i
+        mapped_rest_data[:id] = mapped_rest_data[:self].split('/').last.to_i
         mapped_rest_data
-=======
-        if data[:metadata] && data[:metadata][:id]
-          data.merge!(id: data[:metadata][:id])
-        else
-          data.merge!(id: self.class.id_from_url(data[:self]))
-        end
-      end
-
-      def add_transaction_entity_id
-        mapped_rest_data.merge!(id: mapped_rest_data[:self].split('/').last.to_i)
->>>>>>> d18a89b9
       end
 
       def error?
@@ -251,12 +225,8 @@
       end
 
       def rest_data_with_id
-<<<<<<< HEAD
-        rest_data['id'] = mapped_rest_data['self'].split('/').last.to_i
+        rest_data[:id] = mapped_rest_data[:self].split('/').last.to_i
         rest_data
-=======
-        rest_data.merge!(id: mapped_rest_data[:self].split('/').last.to_i)
->>>>>>> d18a89b9
       end
 
       class << self
