module Neo4j::Server
  class CypherNode < Neo4j::Node
    include Neo4j::Server::Resource
    include Neo4j::Core::CypherTranslator
    include Neo4j::Core::ActiveEntity

    def initialize(session, value)
      @session = session

      @id = if value.is_a?(Hash)
<<<<<<< HEAD
              hash = value['data']
              @props = Hash[hash.map { |k, v| [k.to_sym, v] }]
              @labels = value['metadata']['labels'].map(&:to_sym) if value['metadata']
              value['id'] # value['self'].match(/\d+$/)[0].to_i
            else
              value
            end
=======
        hash = value['data']
        @props = Hash[hash.map{ |k, v| [k.to_sym, v] }]
        @labels = value['metadata']['labels'].map!(&:to_sym) if value['metadata']
        value['id'] # value['self'].match(/\d+$/)[0].to_i
      else
        value
      end
>>>>>>> e9988248
    end

    def neo_id
      @id
    end

    def inspect
      "CypherNode #{neo_id} (#{object_id})"
    end

    # TODO, needed by neo4j-cypher
    def _java_node
      self
    end

    # (see Neo4j::Node#create_rel)
    def create_rel(type, other_node, props = nil)
<<<<<<< HEAD
      id = @session._query_or_fail(rel_string(type, other_node, props), true, cypher_prop_list(props))
      data_hash = {'type' => type, 'data' => props, 'start' => self.neo_id.to_s, 'end' => other_node.neo_id.to_s, 'id' => id}
=======
      ids_hash = { start_neo_id: neo_id, end_neo_id: other_node.neo_id }
      props_with_ids = props.nil? ? ids_hash : cypher_prop_list(props).merge(ids_hash)
      id = @session._query_or_fail(rel_string(type, other_node, props), true, props_with_ids)
      data_hash = { 'type' => type, 'data' => props, 'start' => self.neo_id, 'end' => other_node.neo_id, 'id' => id }
>>>>>>> e9988248
      CypherRelationship.new(@session, data_hash)
    end

    def rel_string(type, other_node, props)
      "MATCH (a), (b) WHERE ID(a) = {start_neo_id} AND ID(b) = {end_neo_id} CREATE (a)-[r:`#{type}` #{prop_identifier(props)}]->(b) RETURN ID(r)"
    end

    # (see Neo4j::Node#props)
    def props
      if @props
        @props
      else
<<<<<<< HEAD
        hash = @session._query_entity_data("#{match_start} RETURN n")
        @props = Hash[hash['data'].map { |k, v| [k.to_sym, v] }]
=======
        hash = @session._query_entity_data("#{match_start} RETURN n", nil, neo_id: neo_id)
        @props = Hash[hash['data'].map{ |k, v| [k.to_sym, v] }]
>>>>>>> e9988248
      end
    end

    def refresh
      @props = nil
    end

    # (see Neo4j::Node#remove_property)
    def remove_property(key)
      refresh
      @session._query_or_fail("#{match_start} REMOVE n.`#{key}`", false, { neo_id: neo_id })
    end

    # (see Neo4j::Node#set_property)
    def set_property(key, value)
      refresh
      @session._query_or_fail("#{match_start} SET n.`#{key}` = { value }", false, { value: value, neo_id: neo_id })
      value
    end

    # (see Neo4j::Node#props=)
    def props=(properties)
      refresh
<<<<<<< HEAD
      @session._query_or_fail("#{match_start} SET n = { props }", false, props: properties)
=======
      @session._query_or_fail("#{match_start} SET n = { props }", false, { props: properties, neo_id: neo_id })
>>>>>>> e9988248
      properties
    end

    def remove_properties(properties)
      refresh
      q = "#{match_start} REMOVE " + properties.map do |k|
        "n.`#{k}`"
      end.join(', ')
      @session._query_or_fail(q, false, neo_id: neo_id)
    end

    # (see Neo4j::Node#update_props)
    def update_props(properties)
      refresh
      return if properties.empty?

      removed_keys = properties.keys.select { |k| properties[k].nil? }
      remove_properties(removed_keys) unless removed_keys.empty?
      properties_to_set = properties.keys - removed_keys
      return if properties_to_set.empty?
      props_list = cypher_prop_list(properties)[:props].merge({ neo_id: neo_id })
      @session._query_or_fail("#{match_start} SET #{cypher_properties(properties_to_set)}", false, props_list)
      properties
    end

    # (see Neo4j::Node#get_property)
    def get_property(key)
      @props ? @props[key.to_sym] : @session._query_or_fail("#{match_start} RETURN n.`#{key}`", true, neo_id: neo_id)
    end

    # (see Neo4j::Node#labels)
    def labels
      @labels ||= @session._query_or_fail("#{match_start} RETURN labels(n) as labels", true, neo_id: neo_id).map!(&:to_sym)
    end

<<<<<<< HEAD
    def _cypher_label_list(labels)
      ':' + labels.map { |label| "`#{label}`" }.join(':')
=======
    def _cypher_label_list(labels_list)
      ':' + labels_list.map{|label| "`#{label}`"}.join(':')
>>>>>>> e9988248
    end

    def add_label(*new_labels)
      @session._query_or_fail("#{match_start} SET n #{_cypher_label_list(new_labels)}", false, neo_id: neo_id)
      new_labels.each { |label| labels << label }
    end

    def remove_label(*target_labels)
      @session._query_or_fail("#{match_start} REMOVE n #{_cypher_label_list(target_labels)}", false, neo_id: neo_id)
      target_labels.each { |label| labels.delete(label) } unless labels.nil?
    end

    def set_label(*label_names)
      q = "#{match_start} #{remove_labels_if_needed} #{set_labels_if_needed(label_names)}"
      @session._query_or_fail(q, false, neo_id: neo_id)
    end

    # (see Neo4j::Node#del)
    def del
      @session._query_or_fail("#{match_start} OPTIONAL MATCH n-[r]-() DELETE n, r", false, neo_id: neo_id)
    end

    alias_method :delete, :del
    alias_method :destroy, :del

    # (see Neo4j::Node#exist?)
    def exist?
      @session._query("#{match_start} RETURN ID(n)", neo_id: neo_id).data.empty? ? false : true
    end

    # (see Neo4j::Node#node)
    def node(match = {})
      ensure_single_relationship { match(CypherNode, 'p as result LIMIT 2', match) }
    end

    # (see Neo4j::Node#rel)
    def rel(match = {})
      ensure_single_relationship { match(CypherRelationship, 'r as result LIMIT 2', match) }
    end

    # (see Neo4j::Node#rel?)
    def rel?(match = {})
      result = match(CypherRelationship, 'r as result', match)
      !!result.first
    end

    # (see Neo4j::Node#nodes)
    def nodes(match = {})
      match(CypherNode, 'p as result', match)
    end

    # (see Neo4j::Node#rels)
    def rels(match = {dir: :both})
      match(CypherRelationship, 'r as result', match)
    end

    # @private
    def match(clazz, returns, match = {})
      to_dir = {outgoing: ->(rel) { "-#{rel}->" },
                incoming: ->(rel) { "<-#{rel}-" },
                both:     ->(rel) { "-#{rel}-" }}

      cypher_rel = match[:type] ? "[r:`#{match[:type]}`]" : '[r]'
      between_id = match[:between] ? "MATCH (p) WHERE ID(p) = #{match[:between].neo_id}" : ''
      dir_func = to_dir[match[:dir] || :both]
      cypher = "#{match_start} #{between_id} MATCH (n)#{dir_func.call(cypher_rel)}(p) RETURN #{returns}"
      r = @session._query(cypher, neo_id: neo_id)
      r.raise_error if r.error?
      _map_result(r)
    end

    def _map_result(r)
      r.to_node_enumeration.map(&:result)
    end

    private

    def cypher_properties(properties_to_set)
      properties_to_set.map! { |k| "n.`#{k}` = {`#{k}`}" }.join(',')
    end

    def remove_labels_if_needed
      if labels.empty?
        ''
      else
        " REMOVE n #{_cypher_label_list(labels)}"
      end
    end

    def set_labels_if_needed(label_names)
      if label_names.empty?
        ''
      else
        " SET n #{_cypher_label_list(label_names.map(&:to_sym).uniq)}"
      end
    end

    def ensure_single_relationship(&block)
      result = yield
      fail "Expected to only find one relationship from node #{neo_id} matching #{match.inspect} but found #{result.count}" if result.count > 1
      result.first
    end

    def match_start(identifier = 'n')
      "MATCH (#{identifier}) WHERE ID(#{identifier}) = {neo_id}"
    end
  end
end<|MERGE_RESOLUTION|>--- conflicted
+++ resolved
@@ -8,23 +8,13 @@
       @session = session
 
       @id = if value.is_a?(Hash)
-<<<<<<< HEAD
               hash = value['data']
               @props = Hash[hash.map { |k, v| [k.to_sym, v] }]
-              @labels = value['metadata']['labels'].map(&:to_sym) if value['metadata']
+              @labels = value['metadata']['labels'].map!(&:to_sym) if value['metadata']
               value['id'] # value['self'].match(/\d+$/)[0].to_i
             else
               value
             end
-=======
-        hash = value['data']
-        @props = Hash[hash.map{ |k, v| [k.to_sym, v] }]
-        @labels = value['metadata']['labels'].map!(&:to_sym) if value['metadata']
-        value['id'] # value['self'].match(/\d+$/)[0].to_i
-      else
-        value
-      end
->>>>>>> e9988248
     end
 
     def neo_id
@@ -42,15 +32,10 @@
 
     # (see Neo4j::Node#create_rel)
     def create_rel(type, other_node, props = nil)
-<<<<<<< HEAD
-      id = @session._query_or_fail(rel_string(type, other_node, props), true, cypher_prop_list(props))
-      data_hash = {'type' => type, 'data' => props, 'start' => self.neo_id.to_s, 'end' => other_node.neo_id.to_s, 'id' => id}
-=======
-      ids_hash = { start_neo_id: neo_id, end_neo_id: other_node.neo_id }
+      ids_hash = {start_neo_id: neo_id, end_neo_id: other_node.neo_id}
       props_with_ids = props.nil? ? ids_hash : cypher_prop_list(props).merge(ids_hash)
       id = @session._query_or_fail(rel_string(type, other_node, props), true, props_with_ids)
-      data_hash = { 'type' => type, 'data' => props, 'start' => self.neo_id, 'end' => other_node.neo_id, 'id' => id }
->>>>>>> e9988248
+      data_hash = {'type' => type, 'data' => props, 'start' => self.neo_id, 'end' => other_node.neo_id, 'id' => id}
       CypherRelationship.new(@session, data_hash)
     end
 
@@ -63,13 +48,8 @@
       if @props
         @props
       else
-<<<<<<< HEAD
-        hash = @session._query_entity_data("#{match_start} RETURN n")
+        hash = @session._query_entity_data("#{match_start} RETURN n", nil, neo_id: neo_id)
         @props = Hash[hash['data'].map { |k, v| [k.to_sym, v] }]
-=======
-        hash = @session._query_entity_data("#{match_start} RETURN n", nil, neo_id: neo_id)
-        @props = Hash[hash['data'].map{ |k, v| [k.to_sym, v] }]
->>>>>>> e9988248
       end
     end
 
@@ -80,24 +60,20 @@
     # (see Neo4j::Node#remove_property)
     def remove_property(key)
       refresh
-      @session._query_or_fail("#{match_start} REMOVE n.`#{key}`", false, { neo_id: neo_id })
+      @session._query_or_fail("#{match_start} REMOVE n.`#{key}`", false,  neo_id: neo_id)
     end
 
     # (see Neo4j::Node#set_property)
     def set_property(key, value)
       refresh
-      @session._query_or_fail("#{match_start} SET n.`#{key}` = { value }", false, { value: value, neo_id: neo_id })
+      @session._query_or_fail("#{match_start} SET n.`#{key}` = { value }", false,  value: value, neo_id: neo_id)
       value
     end
 
     # (see Neo4j::Node#props=)
     def props=(properties)
       refresh
-<<<<<<< HEAD
-      @session._query_or_fail("#{match_start} SET n = { props }", false, props: properties)
-=======
-      @session._query_or_fail("#{match_start} SET n = { props }", false, { props: properties, neo_id: neo_id })
->>>>>>> e9988248
+      @session._query_or_fail("#{match_start} SET n = { props }", false,  props: properties, neo_id: neo_id)
       properties
     end
 
@@ -118,7 +94,7 @@
       remove_properties(removed_keys) unless removed_keys.empty?
       properties_to_set = properties.keys - removed_keys
       return if properties_to_set.empty?
-      props_list = cypher_prop_list(properties)[:props].merge({ neo_id: neo_id })
+      props_list = cypher_prop_list(properties)[:props].merge(neo_id: neo_id)
       @session._query_or_fail("#{match_start} SET #{cypher_properties(properties_to_set)}", false, props_list)
       properties
     end
@@ -133,13 +109,8 @@
       @labels ||= @session._query_or_fail("#{match_start} RETURN labels(n) as labels", true, neo_id: neo_id).map!(&:to_sym)
     end
 
-<<<<<<< HEAD
-    def _cypher_label_list(labels)
-      ':' + labels.map { |label| "`#{label}`" }.join(':')
-=======
     def _cypher_label_list(labels_list)
-      ':' + labels_list.map{|label| "`#{label}`"}.join(':')
->>>>>>> e9988248
+      ':' + labels_list.map { |label| "`#{label}`" }.join(':')
     end
 
     def add_label(*new_labels)
