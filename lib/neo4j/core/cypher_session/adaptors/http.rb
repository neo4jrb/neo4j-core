require 'neo4j/core/cypher_session/adaptors'
require 'neo4j/core/cypher_session/adaptors/has_uri'
require 'neo4j/core/cypher_session/responses/http'

# TODO: Work with `Query` objects
module Neo4j
  module Core
    class CypherSession
      module Adaptors
        class HTTP < Base
          attr_reader :requestor, :url

          def initialize(url, options = {})
            @url = url
            @options = options
          end

          def connect
            @requestor = Requestor.new(@url, USER_AGENT_STRING, self.class.method(:instrument_request))
          rescue Faraday::ConnectionFailed => e
            raise CypherSession::ConnectionFailedError, "#{e.class}: #{e.message}"
          end

          ROW_REST = %w(row REST)

          def query_set(transaction, queries, options = {})
            setup_queries!(queries, transaction)

            return unless path = transaction.query_path(options.delete(:commit))

            faraday_response = @requestor.post(path, queries)

            transaction.apply_id_from_url!(faraday_response.env[:response_headers][:location])

            wrap_level = options[:wrap_level] || @options[:wrap_level]
            Responses::HTTP.new(faraday_response, wrap_level: wrap_level).results
          end

          def version
            @version ||= @requestor.get('db/data/').body[:neo4j_version]
          end

          # Schema inspection methods
          def indexes(_session)
            response = @requestor.get('db/data/schema/index')

<<<<<<< HEAD
            list = response.body && !response.body.empty? ? response.body : []
=======
            check_for_schema_response_error!(response.body)
            list = response.body || []
>>>>>>> 8423a2d2

            list.map do |item|
              {label: item[:label].to_sym,
               properties: item[:property_keys].map(&:to_sym)}
            end
          end

          CONSTRAINT_TYPES = {
            'UNIQUENESS' => :uniqueness
          }
          def constraints(_session, _label = nil, _options = {})
            response = @requestor.get('db/data/schema/constraint')

            check_for_schema_response_error!(response.body)
            list = response.body || []
            list.map do |item|
              {type: CONSTRAINT_TYPES[item[:type]],
               label: item[:label].to_sym,
               properties: item[:property_keys].map(&:to_sym)}
            end
          end

          def check_for_schema_response_error!(response_body)
            return if !response_body.is_a?(Hash) || !response_body.key?(:errors)

            message = response_body[:errors].map { |error| "#{error[:code]}: #{error[:message]}" }.join("\n    ")

            fail CypherSession::ConnectionFailedError, "Connection failure: \n    #{message}"
          end

          def self.transaction_class
            require 'neo4j/core/cypher_session/transactions/http'
            Neo4j::Core::CypherSession::Transactions::HTTP
          end

          # Schema inspection methods
          def indexes_for_label(label)
            url = db_data_url + "schema/index/#{label}"
            @connection.get(url)
          end

          instrument(:request, 'neo4j.core.http.request', %w(method url body)) do |_, start, finish, _id, payload|
            ms = (finish - start) * 1000
            " #{ANSI::BLUE}HTTP REQUEST:#{ANSI::CLEAR} #{ANSI::YELLOW}#{ms.round}ms#{ANSI::CLEAR} #{payload[:method].upcase} #{payload[:url]} (#{payload[:body].size} bytes)"
          end

          def connected?
            !!@requestor
          end

          # Basic wrapper around HTTP requests to standard Neo4j HTTP endpoints
          #  - Takes care of JSONifying objects passed as body (Hash/Array/Query)
          #  - Sets headers, including user agent string
          class Requestor
            include Adaptors::HasUri
            default_url('http://neo4:neo4j@localhost:7474')
            validate_uri { |uri| uri.is_a?(URI::HTTP) }

            def initialize(url, user_agent_string, instrument_proc)
              self.url = url
              @user = user
              @password = password
              @user_agent_string = user_agent_string
              @faraday = faraday_connection
              @instrument_proc = instrument_proc
            end

            REQUEST_HEADERS = {'Accept'.to_sym => 'application/json; charset=UTF-8',
                               'Content-Type'.to_sym => 'application/json'}

            # @method HTTP method (:get/:post/:delete/:put)
            # @path Path part of URL
            # @body Body for the request.  If a Query or Array of Queries,
            #       it is automatically converted
            def request(method, path, body = '', _options = {})
              request_body = request_body(body)
              url = url_from_path(path)
              @instrument_proc.call(method, url, request_body) do
                @faraday.run_request(method, url, request_body, REQUEST_HEADERS) do |req|
                  # Temporary
                  # req.options.timeout = 5
                  # req.options.open_timeout = 5
                end
              end
            end

            # Convenience method to #request(:post, ...)
            def post(path, body = '', options = {})
              request(:post, path, body, options)
            end

            # Convenience method to #request(:get, ...)
            def get(path, body = '', options = {})
              request(:get, path, body, options)
            end

            private

            def faraday_connection
              require 'faraday'
              require 'faraday_middleware/multi_json'

              Faraday.new(url) do |c|
                c.request :basic_auth, user, password
                c.request :multi_json

                c.response :multi_json, symbolize_keys: true, content_type: 'application/json'
                c.use Faraday::Adapter::NetHttpPersistent

                # c.response :logger, ::Logger.new(STDOUT), bodies: true

                c.headers['Content-Type'] = 'application/json'
                c.headers['User-Agent'] = @user_agent_string
              end
            end

            def request_body(body)
              return body if body.is_a?(String)

              body_is_query_array = body.is_a?(Array) && body.all? { |o| o.respond_to?(:cypher) }
              case body
              when Hash, Array
                if body_is_query_array
                  return {statements: body.map(&self.class.method(:statement_from_query))}
                end

                body
              else
                {statements: [self.class.statement_from_query(body)]} if body.respond_to?(:cypher)
              end
            end

            class << self
              private

              def statement_from_query(query)
                {statement: query.cypher,
                 parameters: query.parameters || {},
                 resultDataContents: ROW_REST}
              end
            end

            def url_base
              "#{scheme}://#{host}:#{port}"
            end

            def url_from_path(path)
              url_base + (path[0] != '/' ? '/' + path : path)
            end
          end
        end
      end
    end
  end
end<|MERGE_RESOLUTION|>--- conflicted
+++ resolved
@@ -44,12 +44,8 @@
           def indexes(_session)
             response = @requestor.get('db/data/schema/index')
 
-<<<<<<< HEAD
+            check_for_schema_response_error!(response.body)
             list = response.body && !response.body.empty? ? response.body : []
-=======
-            check_for_schema_response_error!(response.body)
-            list = response.body || []
->>>>>>> 8423a2d2
 
             list.map do |item|
               {label: item[:label].to_sym,
