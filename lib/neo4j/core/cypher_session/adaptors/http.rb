require 'neo4j/core/cypher_session/adaptors'
require 'neo4j/core/cypher_session/adaptors/has_uri'
require 'neo4j/core/cypher_session/responses/http'

# TODO: Work with `Query` objects
module Neo4j
  module Core
    class CypherSession
      module Adaptors
        class HTTP < Base
<<<<<<< HEAD
          attr_reader :requestor, :url

          def initialize(url, options = {})
            @url = url
=======
          # @transaction_state valid states
          # nil, :open_requested, :open, :close_requested
          include Adaptors::HasUri
          default_url('http://neo4:neo4j@localhost:7474')
          validate_uri { |uri| uri.is_a?(URI::HTTP) }


          def initialize(url, _options = {})
            self.url = url
>>>>>>> 23d6dd50
            @transaction_state = nil
            @options = options
          end

          def connect
            @requestor = Requestor.new(@url, self.class.method(:instrument_request))
          end

          ROW_REST = %w(row REST)

<<<<<<< HEAD
          def query_set(transaction, queries, options = {})
            validate_query_set!(transaction, queries, options)

            # context option not implemented
            self.class.instrument_queries(queries)

            return unless path = transaction.query_path(options.delete(:commit))
=======
          def query_set(queries)
            setup_queries!(queries)

            statements_data = queries.map do |query|
              {statement: query.cypher, parameters: query.parameters || {},
               resultDataContents: ROW_REST}
            end
            request_data = {statements: statements_data}

            return unless url = full_transaction_url
>>>>>>> 23d6dd50

            faraday_response = @requestor.post(path, queries)

            transaction.apply_id_from_url!(faraday_response.env[:response_headers][:location])

            wrap_level = options[:wrap_level] || @options[:wrap_level]
            Responses::HTTP.new(faraday_response, wrap_level: wrap_level).results
          end

          def connected?
            !@requestor.nil?
          end

          def version
            @version ||= @requestor.get('db/data/').body[:neo4j_version]
          end

          # Schema inspection methods
          def indexes(session, label = nil)
            # Move these calls out to adaptors.rb?
            Neo4j::Core::Label.wait_for_schema_changes(session)

            response = @requestor.get("db/data/schema/index/#{label}")

            list = response.body || []
            index_constraint_result(list, !!label)
          end

          def constraints(session, label = nil, options = {})
            # Move these calls out to adaptors.rb?
            Neo4j::Core::Label.wait_for_schema_changes(session)

            type = options[:type]

            url = "db/data/schema/constraint/#{label}"
            url += '/uniqueness' if label && type == :uniqueness
            response = @requestor.get(url)

            list = response.body || []
            list = list.select { |i| i[:type] == type.to_s.upcase } if type
            index_constraint_result(list, !!label)
          end

          def self.transaction_class
            require 'neo4j/core/cypher_session/transactions/http'
            Neo4j::Core::CypherSession::Transactions::HTTP
          end

<<<<<<< HEAD
          instrument(:request, 'neo4j.core.http.request', %w(method url body)) do |_, start, finish, _id, payload|
            ms = (finish - start) * 1000
=======
          def connected?
            !!@connection
          end

          # Schema inspection methods
          def indexes_for_label(label)
            url = db_data_url + "schema/index/#{label}"
            response = @connection.get(url)
>>>>>>> 23d6dd50

            " #{ANSI::BLUE}HTTP REQUEST:#{ANSI::CLEAR} #{ANSI::YELLOW}#{ms.round}ms#{ANSI::CLEAR} #{payload[:method].upcase} #{payload[:url]} (#{payload[:body].size} bytes)"
          end

          # Basic wrapper around HTTP requests to standard Neo4j HTTP endpoints
          #  - Takes care of JSONifying objects passed as body (Hash/Array/Query)
          #  - Sets headers, including user agent string
          class Requestor
            def initialize(url, instrument_proc)
              @url = url
              @url_components = url_components!(url)
              @faraday = faraday_connection
              @instrument_proc = instrument_proc
            end

            REQUEST_HEADERS = {'Accept'.to_sym => 'application/json; charset=UTF-8',
                               'Content-Type'.to_sym => 'application/json'}

            # @method HTTP method (:get/:post/:delete/:put)
            # @path Path part of URL
            # @body Body for the request.  If a Query or Array of Queries,
            #       it is automatically converted
            def request(method, path, body = '', _options = {})
              request_body = request_body(body)
              url = url_from_path(path)
              @instrument_proc.call(method, url, request_body) do
                @faraday.run_request(method, url, request_body, REQUEST_HEADERS) do |req|
                  # Temporary
                  # req.options.timeout = 5
                  # req.options.open_timeout = 5
                end
              end
            end

            # Convenience method to #request(:post, ...)
            def post(path, body = '', options = {})
              request(:post, path, body, options)
            end

            # Convenience method to #request(:get, ...)
            def get(path, body = '', options = {})
              request(:get, path, body, options)
            end

            private

            def faraday_connection
              require 'faraday'
              require 'faraday_middleware/multi_json'

              Faraday.new(@url) do |c|
                c.request :basic_auth, user, password
                c.request :multi_json

                c.response :multi_json, symbolize_keys: true, content_type: 'application/json'
                c.use Faraday::Adapter::NetHttpPersistent

                c.headers['Content-Type'] = 'application/json'
                c.headers['User-Agent'] = user_agent_string
              end
            end

            def request_body(body)
              return body if body.is_a?(String)

              body_is_query_array = body.is_a?(Array) && body.all? { |o| o.respond_to?(:cypher) }
              case body
              when Hash, Array
                if body_is_query_array
                  return {statements: body.map(&self.class.method(:statement_from_query))}
                end

                body
              else
                {statements: [self.class.statement_from_query(body)]} if body.respond_to?(:cypher)
              end
            end

            class << self
              private

              def statement_from_query(query)
                {statement: query.cypher,
                 parameters: query.parameters || {},
                 resultDataContents: ROW_REST}
              end
            end

            def url_from_path(path)
              url_base + (path[0] != '/' ? '/' + path : path)
            end

<<<<<<< HEAD
            def db_data_url
              url_base + 'db/data/'
            end

            def url_base
              "#{scheme}://#{host}:#{port}"
            end

            def url_components!(url)
              @uri = URI(url || 'http://localhost:7474')

              if !@uri.is_a?(URI::HTTP)
                fail ArgumentError, "Invalid URL: #{url.inspect}"
              end

              true
            end

            URI_DEFAULTS = {
              scheme: 'http',
              user: 'neo4j', password: 'neo4j',
              host: 'localhost', port: 7474
            }

            URI_DEFAULTS.each do |method, value|
              define_method(method) do
                @uri.send(method) || value
              end
            end

            def user_agent_string
              gem, version = if defined?(::Neo4j::ActiveNode)
                               ['neo4j', ::Neo4j::VERSION]
                             else
                               ['neo4j-core', ::Neo4j::Core::VERSION]
                             end


              "#{gem}-gem/#{version} (https://github.com/neo4jrb/#{gem})"
            end
          end

          private

          # Helper method to process results of calls to index / constraint endpoints
          # because the structure is the same
          def index_constraint_result(list, label)
            if label
              list.map { |item| item[:property_keys].map(&:to_sym) }
            else
              list.each_with_object({}) do |item, result|
                (result[item[:label]] ||= []) << item[:property_keys].map(&:to_sym)
              end
            end
          end
=======
              c.headers['Content-Type'] = 'application/json'
              c.headers['User-Agent'] = USER_AGENT_STRING
            end
          end
>>>>>>> 23d6dd50
        end
      end
    end
  end
end<|MERGE_RESOLUTION|>--- conflicted
+++ resolved
@@ -8,22 +8,14 @@
     class CypherSession
       module Adaptors
         class HTTP < Base
-<<<<<<< HEAD
           attr_reader :requestor, :url
 
-          def initialize(url, options = {})
-            @url = url
-=======
-          # @transaction_state valid states
-          # nil, :open_requested, :open, :close_requested
           include Adaptors::HasUri
           default_url('http://neo4:neo4j@localhost:7474')
           validate_uri { |uri| uri.is_a?(URI::HTTP) }
 
-
-          def initialize(url, _options = {})
-            self.url = url
->>>>>>> 23d6dd50
+          def initialize(url, options = {})
+            @url = url
             @transaction_state = nil
             @options = options
           end
@@ -34,26 +26,10 @@
 
           ROW_REST = %w(row REST)
 
-<<<<<<< HEAD
           def query_set(transaction, queries, options = {})
-            validate_query_set!(transaction, queries, options)
-
-            # context option not implemented
-            self.class.instrument_queries(queries)
+            setup_queries!(queries)
 
             return unless path = transaction.query_path(options.delete(:commit))
-=======
-          def query_set(queries)
-            setup_queries!(queries)
-
-            statements_data = queries.map do |query|
-              {statement: query.cypher, parameters: query.parameters || {},
-               resultDataContents: ROW_REST}
-            end
-            request_data = {statements: statements_data}
-
-            return unless url = full_transaction_url
->>>>>>> 23d6dd50
 
             faraday_response = @requestor.post(path, queries)
 
@@ -102,21 +78,19 @@
             Neo4j::Core::CypherSession::Transactions::HTTP
           end
 
-<<<<<<< HEAD
-          instrument(:request, 'neo4j.core.http.request', %w(method url body)) do |_, start, finish, _id, payload|
-            ms = (finish - start) * 1000
-=======
-          def connected?
-            !!@connection
-          end
-
           # Schema inspection methods
           def indexes_for_label(label)
             url = db_data_url + "schema/index/#{label}"
             response = @connection.get(url)
->>>>>>> 23d6dd50
-
+          end
+
+          instrument(:request, 'neo4j.core.http.request', %w(method url body)) do |_, start, finish, _id, payload|
+            ms = (finish - start) * 1000
             " #{ANSI::BLUE}HTTP REQUEST:#{ANSI::CLEAR} #{ANSI::YELLOW}#{ms.round}ms#{ANSI::CLEAR} #{payload[:method].upcase} #{payload[:url]} (#{payload[:body].size} bytes)"
+          end
+
+          def connected?
+            !!@connection
           end
 
           # Basic wrapper around HTTP requests to standard Neo4j HTTP endpoints
@@ -173,7 +147,7 @@
                 c.use Faraday::Adapter::NetHttpPersistent
 
                 c.headers['Content-Type'] = 'application/json'
-                c.headers['User-Agent'] = user_agent_string
+                c.headers['User-Agent'] = USER_AGENT_STRING
               end
             end
 
@@ -205,48 +179,6 @@
 
             def url_from_path(path)
               url_base + (path[0] != '/' ? '/' + path : path)
-            end
-
-<<<<<<< HEAD
-            def db_data_url
-              url_base + 'db/data/'
-            end
-
-            def url_base
-              "#{scheme}://#{host}:#{port}"
-            end
-
-            def url_components!(url)
-              @uri = URI(url || 'http://localhost:7474')
-
-              if !@uri.is_a?(URI::HTTP)
-                fail ArgumentError, "Invalid URL: #{url.inspect}"
-              end
-
-              true
-            end
-
-            URI_DEFAULTS = {
-              scheme: 'http',
-              user: 'neo4j', password: 'neo4j',
-              host: 'localhost', port: 7474
-            }
-
-            URI_DEFAULTS.each do |method, value|
-              define_method(method) do
-                @uri.send(method) || value
-              end
-            end
-
-            def user_agent_string
-              gem, version = if defined?(::Neo4j::ActiveNode)
-                               ['neo4j', ::Neo4j::VERSION]
-                             else
-                               ['neo4j-core', ::Neo4j::Core::VERSION]
-                             end
-
-
-              "#{gem}-gem/#{version} (https://github.com/neo4jrb/#{gem})"
             end
           end
 
@@ -263,12 +195,6 @@
               end
             end
           end
-=======
-              c.headers['Content-Type'] = 'application/json'
-              c.headers['User-Agent'] = USER_AGENT_STRING
-            end
-          end
->>>>>>> 23d6dd50
         end
       end
     end
