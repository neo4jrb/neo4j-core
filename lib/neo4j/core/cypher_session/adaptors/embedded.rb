--- conflicted
+++ resolved
@@ -27,29 +27,22 @@
             @graph_db = db_service.newGraphDatabase
           end
 
-<<<<<<< HEAD
           def query_set(transaction, queries, options = {})
-            validate_query_set!(transaction, queries, options)
-=======
-          def query_set(queries)
             # I think that this is the best way to do a batch in embedded...
             # Should probably do within a transaction in case of errors...
-            setup_queries!(queries)
+            validate_query_set!(transaction, queries, options)
 
             transaction do
               self.class.instrument_transaction do
                 self.class.instrument_queries(queries)
->>>>>>> 23d6dd50
 
-            self.class.instrument_transaction do
-              self.class.instrument_queries(queries)
+                execution_results = queries.map do |query|
+                  engine.execute(query.cypher, indifferent_params(query))
+                end
 
-              execution_results = queries.map do |query|
-                engine.execute(query.cypher, indifferent_params(query))
+                wrap_level = options[:wrap_level] || @options[:wrap_level]
+                Responses::Embedded.new(execution_results, wrap_level: wrap_level).results
               end
-
-              wrap_level = options[:wrap_level] || @options[:wrap_level]
-              Responses::Embedded.new(execution_results, wrap_level: wrap_level).results
             end
           end
 
@@ -67,7 +60,6 @@
             end
           end
 
-<<<<<<< HEAD
           def indexes(session, label = nil)
             # Move these calls out to adaptors.rb?
             Neo4j::Core::Label.wait_for_schema_changes(session)
@@ -103,10 +95,13 @@
           def self.transaction_class
             require 'neo4j/core/cypher_session/transactions/embedded'
             Neo4j::Core::CypherSession::Transactions::Embedded
-=======
+
           def connected?
             !!@graph_db
->>>>>>> 23d6dd50
+          end
+
+          def connected?
+            !!@graph_db
           end
 
           instrument(:transaction, 'neo4j.core.embedded.transaction', []) do |_, start, finish, _id, _payload|
