require 'neo4j/core/cypher_session'
require 'neo4j/core/instrumentable'
require 'neo4j/core/label'

module Neo4j
  module Core
    class CypherSession
      class CypherError < StandardError; end

      module Adaptors
        MAP = {}

        class Base
          include Neo4j::Core::Instrumentable

          gem, version = if defined?(::Neo4j::ActiveNode)
                           ['neo4j', ::Neo4j::VERSION]
                         else
                           ['neo4j-core', ::Neo4j::Core::VERSION]
                         end


          USER_AGENT_STRING = "#{gem}-gem/#{version} (https://github.com/neo4jrb/#{gem})"

          def connect(*_args)
            fail '#connect not implemented!'
          end

          attr_accessor :wrap_level

          Query = Struct.new(:cypher, :parameters, :pretty_cypher, :context)

          class QueryBuilder
            attr_reader :queries

            def initialize
              @queries = []
            end

            def append(*args)
              query = case args.map(&:class)
                      when [String], [String, Hash]
                        Query.new(args[0], args[1] || {})
                      when [::Neo4j::Core::Query]
                        args[0]
                      else
                        fail ArgumentError, "Could not determine query from arguments: #{args.inspect}"
                      end

              @queries << query
            end

            def query
              # `nil` sessions are just a workaround until
              # we phase out `Query` objects containing sessions
              Neo4j::Core::Query.new(session: nil)
            end
          end

          def query(session, *args)
            options = (args.size == 3 || (args[0].is_a?(::Neo4j::Core::Query) && args.size == 2)) ? args.pop : {}

            queries(session, options) { append(*args) }[0]
          end

          def queries(session, options = {}, &block)
            query_builder = QueryBuilder.new

            query_builder.instance_eval(&block)

            tx = options[:transaction] || self.class.transaction_class.new(session)

            query_set(tx, query_builder.queries, {commit: !options[:transaction]}.merge(options))
          ensure
            tx.close if !options[:transaction]
          end

          [:query_set,
           :version,
           :indexes,
           :constraints,
           :connected?].each do |method|
            define_method(method) do |*_args|
              fail "##{method} method not implemented on adaptor!"
            end
          end

          # If called without a block, returns a Transaction object
          # which can be used to call query/queries/mark_failed/commit
          # If called with a block, the Transaction object is yielded
          # to the block and `commit` is ensured.  Any uncaught exceptions
          # will mark the transaction as failed first
          def transaction(session)
            return self.class.transaction_class.new(session) if !block_given?

<<<<<<< HEAD
            begin
              tx = transaction(session)
=======
          def logger
            return @logger if @logger

            @logger = if @options[:logger]
                        @options[:logger]
                      else
                        Logger.new(logger_location).tap do |logger|
                          logger.level = logger_level
                        end
                      end
          end

          def setup_queries!(queries)
            fail 'Query attempted without a connection' if !connected?

            # context option not yet implemented
            self.class.instrument_queries(queries)
          end
>>>>>>> 23d6dd50

              yield tx
            rescue Exception => e # rubocop:disable Lint/RescueException
              tx.mark_failed

              raise e
            ensure
              tx.close
            end
          end

          EMPTY = ''
          NEWLINE_W_SPACES = "\n  "

          instrument(:query, 'neo4j.core.cypher_query', %w(query)) do |_, _start, _finish, _id, payload|
            query = payload[:query]
            params_string = (query.parameters && !query.parameters.empty? ? "| #{query.parameters.inspect}" : EMPTY)
            cypher = query.pretty_cypher ? NEWLINE_W_SPACES + query.pretty_cypher.gsub(/\n/, NEWLINE_W_SPACES) : query.cypher

            " #{ANSI::CYAN}#{query.context || 'CYPHER'}#{ANSI::CLEAR} #{cypher} #{params_string}"
          end

          class << self
            def instrument_queries(queries)
              queries.each do |query|
                instrument_query(query) {}
              end
            end

            def transaction_class
              fail '.transaction_class method not implemented on adaptor!'
            end
          end

          private

          def validate_query_set!(transaction, _queries, _options = {})
            fail 'Query attempted without a connection' if !connected?
            fail "Invalid transaction object: #{transaction}" if !transaction.is_a?(self.class.transaction_class)
          end

          private

          def logger_location
            @options[:logger_location] || STDOUT
          end

          def logger_level
            @options[:logger_level] || Logger::WARN
          end
        end
      end
    end
  end
end<|MERGE_RESOLUTION|>--- conflicted
+++ resolved
@@ -93,10 +93,19 @@
           def transaction(session)
             return self.class.transaction_class.new(session) if !block_given?
 
-<<<<<<< HEAD
             begin
               tx = transaction(session)
-=======
+
+              yield tx
+            rescue Exception => e # rubocop:disable Lint/RescueException
+              tx.mark_failed
+
+              raise e
+            ensure
+              tx.close
+            end
+          end
+
           def logger
             return @logger if @logger
 
@@ -114,17 +123,6 @@
 
             # context option not yet implemented
             self.class.instrument_queries(queries)
-          end
->>>>>>> 23d6dd50
-
-              yield tx
-            rescue Exception => e # rubocop:disable Lint/RescueException
-              tx.mark_failed
-
-              raise e
-            ensure
-              tx.close
-            end
           end
 
           EMPTY = ''
