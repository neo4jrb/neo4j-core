--- conflicted
+++ resolved
@@ -6,22 +6,12 @@
 Gem::Specification.new do |s|
   s.name     = 'neo4j-core'
   s.version  = Neo4j::Core::VERSION
-<<<<<<< HEAD
-  s.required_ruby_version = '>= 1.8.7'
+  s.required_ruby_version = '>= 1.9.3'
 
-  s.authors  = 'Andreas Ronge'
-  s.email    = 'andreas.ronge@gmail.com'
+  s.authors  = 'Andreas Ronge, Chris Grigg, Brian Underwood'
+  s.email    = 'andreas.ronge@gmail.com, chris@subvertallmedia.com, brian@brian-underwood.codes'
   s.homepage = 'https://github.com/neo4jrb/neo4j-core'
-  s.rubyforge_project = 'neo4j-core'
-  s.summary = 'A graph database for Ruby'
-=======
-  s.required_ruby_version = ">= 1.9.3"
-
-  s.authors  = "Andreas Ronge, Chris Grigg, Brian Underwood"
-  s.email    = 'andreas.ronge@gmail.com, chris@subvertallmedia.com, brian@brian-underwood.codes'
-  s.homepage = "https://github.com/neo4jrb/neo4j-core"
-  s.summary = "A basic library to work with the graph database Neo4j."
->>>>>>> e9988248
+  s.summary = 'A basic library to work with the graph database Neo4j.'
   s.license = 'MIT'
 
   s.description = <<-EOF
